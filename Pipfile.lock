{
    "_meta": {
        "hash": {
            "sha256": "50dc27996f4edac69cb31d2c395863b0ccd06816711cce083393b190725fe83d"
        },
        "pipfile-spec": 6,
        "requires": {},
        "sources": [
            {
                "name": "pypi",
                "url": "https://pypi.org/simple",
                "verify_ssl": true
            }
        ]
    },
    "default": {
        "cachetools": {
            "hashes": [
                "sha256:0abad1021d3f8325b2fc1d2e9c8b9c9d57b04c3932657a72465447332c24d945",
                "sha256:ba29e2dfa0b8b556606f097407ed1aa62080ee108ab0dc5ec9d6a723a007d105"
            ],
            "markers": "python_version >= '3.7'",
            "version": "==5.3.3"
        },
        "certifi": {
            "hashes": [
                "sha256:3cd43f1c6fa7dedc5899d69d3ad0398fd018ad1a17fba83ddaf78aa46c747516",
                "sha256:ddc6c8ce995e6987e7faf5e3f1b02b302836a0e5d98ece18392cb1a36c72ad56"
            ],
            "markers": "python_version >= '3.6'",
            "version": "==2024.6.2"
        },
        "charset-normalizer": {
            "hashes": [
                "sha256:06435b539f889b1f6f4ac1758871aae42dc3a8c0e24ac9e60c2384973ad73027",
                "sha256:06a81e93cd441c56a9b65d8e1d043daeb97a3d0856d177d5c90ba85acb3db087",
                "sha256:0a55554a2fa0d408816b3b5cedf0045f4b8e1a6065aec45849de2d6f3f8e9786",
                "sha256:0b2b64d2bb6d3fb9112bafa732def486049e63de9618b5843bcdd081d8144cd8",
                "sha256:10955842570876604d404661fbccbc9c7e684caf432c09c715ec38fbae45ae09",
                "sha256:122c7fa62b130ed55f8f285bfd56d5f4b4a5b503609d181f9ad85e55c89f4185",
                "sha256:1ceae2f17a9c33cb48e3263960dc5fc8005351ee19db217e9b1bb15d28c02574",
                "sha256:1d3193f4a680c64b4b6a9115943538edb896edc190f0b222e73761716519268e",
                "sha256:1f79682fbe303db92bc2b1136016a38a42e835d932bab5b3b1bfcfbf0640e519",
                "sha256:2127566c664442652f024c837091890cb1942c30937add288223dc895793f898",
                "sha256:22afcb9f253dac0696b5a4be4a1c0f8762f8239e21b99680099abd9b2b1b2269",
                "sha256:25baf083bf6f6b341f4121c2f3c548875ee6f5339300e08be3f2b2ba1721cdd3",
                "sha256:2e81c7b9c8979ce92ed306c249d46894776a909505d8f5a4ba55b14206e3222f",
                "sha256:3287761bc4ee9e33561a7e058c72ac0938c4f57fe49a09eae428fd88aafe7bb6",
                "sha256:34d1c8da1e78d2e001f363791c98a272bb734000fcef47a491c1e3b0505657a8",
                "sha256:37e55c8e51c236f95b033f6fb391d7d7970ba5fe7ff453dad675e88cf303377a",
                "sha256:3d47fa203a7bd9c5b6cee4736ee84ca03b8ef23193c0d1ca99b5089f72645c73",
                "sha256:3e4d1f6587322d2788836a99c69062fbb091331ec940e02d12d179c1d53e25fc",
                "sha256:42cb296636fcc8b0644486d15c12376cb9fa75443e00fb25de0b8602e64c1714",
                "sha256:45485e01ff4d3630ec0d9617310448a8702f70e9c01906b0d0118bdf9d124cf2",
                "sha256:4a78b2b446bd7c934f5dcedc588903fb2f5eec172f3d29e52a9096a43722adfc",
                "sha256:4ab2fe47fae9e0f9dee8c04187ce5d09f48eabe611be8259444906793ab7cbce",
                "sha256:4d0d1650369165a14e14e1e47b372cfcb31d6ab44e6e33cb2d4e57265290044d",
                "sha256:549a3a73da901d5bc3ce8d24e0600d1fa85524c10287f6004fbab87672bf3e1e",
                "sha256:55086ee1064215781fff39a1af09518bc9255b50d6333f2e4c74ca09fac6a8f6",
                "sha256:572c3763a264ba47b3cf708a44ce965d98555f618ca42c926a9c1616d8f34269",
                "sha256:573f6eac48f4769d667c4442081b1794f52919e7edada77495aaed9236d13a96",
                "sha256:5b4c145409bef602a690e7cfad0a15a55c13320ff7a3ad7ca59c13bb8ba4d45d",
                "sha256:6463effa3186ea09411d50efc7d85360b38d5f09b870c48e4600f63af490e56a",
                "sha256:65f6f63034100ead094b8744b3b97965785388f308a64cf8d7c34f2f2e5be0c4",
                "sha256:663946639d296df6a2bb2aa51b60a2454ca1cb29835324c640dafb5ff2131a77",
                "sha256:6897af51655e3691ff853668779c7bad41579facacf5fd7253b0133308cf000d",
                "sha256:68d1f8a9e9e37c1223b656399be5d6b448dea850bed7d0f87a8311f1ff3dabb0",
                "sha256:6ac7ffc7ad6d040517be39eb591cac5ff87416c2537df6ba3cba3bae290c0fed",
                "sha256:6b3251890fff30ee142c44144871185dbe13b11bab478a88887a639655be1068",
                "sha256:6c4caeef8fa63d06bd437cd4bdcf3ffefe6738fb1b25951440d80dc7df8c03ac",
                "sha256:6ef1d82a3af9d3eecdba2321dc1b3c238245d890843e040e41e470ffa64c3e25",
                "sha256:753f10e867343b4511128c6ed8c82f7bec3bd026875576dfd88483c5c73b2fd8",
                "sha256:7cd13a2e3ddeed6913a65e66e94b51d80a041145a026c27e6bb76c31a853c6ab",
                "sha256:7ed9e526742851e8d5cc9e6cf41427dfc6068d4f5a3bb03659444b4cabf6bc26",
                "sha256:7f04c839ed0b6b98b1a7501a002144b76c18fb1c1850c8b98d458ac269e26ed2",
                "sha256:802fe99cca7457642125a8a88a084cef28ff0cf9407060f7b93dca5aa25480db",
                "sha256:80402cd6ee291dcb72644d6eac93785fe2c8b9cb30893c1af5b8fdd753b9d40f",
                "sha256:8465322196c8b4d7ab6d1e049e4c5cb460d0394da4a27d23cc242fbf0034b6b5",
                "sha256:86216b5cee4b06df986d214f664305142d9c76df9b6512be2738aa72a2048f99",
                "sha256:87d1351268731db79e0f8e745d92493ee2841c974128ef629dc518b937d9194c",
                "sha256:8bdb58ff7ba23002a4c5808d608e4e6c687175724f54a5dade5fa8c67b604e4d",
                "sha256:8c622a5fe39a48f78944a87d4fb8a53ee07344641b0562c540d840748571b811",
                "sha256:8d756e44e94489e49571086ef83b2bb8ce311e730092d2c34ca8f7d925cb20aa",
                "sha256:8f4a014bc36d3c57402e2977dada34f9c12300af536839dc38c0beab8878f38a",
                "sha256:9063e24fdb1e498ab71cb7419e24622516c4a04476b17a2dab57e8baa30d6e03",
                "sha256:90d558489962fd4918143277a773316e56c72da56ec7aa3dc3dbbe20fdfed15b",
                "sha256:923c0c831b7cfcb071580d3f46c4baf50f174be571576556269530f4bbd79d04",
                "sha256:95f2a5796329323b8f0512e09dbb7a1860c46a39da62ecb2324f116fa8fdc85c",
                "sha256:96b02a3dc4381e5494fad39be677abcb5e6634bf7b4fa83a6dd3112607547001",
                "sha256:9f96df6923e21816da7e0ad3fd47dd8f94b2a5ce594e00677c0013018b813458",
                "sha256:a10af20b82360ab00827f916a6058451b723b4e65030c5a18577c8b2de5b3389",
                "sha256:a50aebfa173e157099939b17f18600f72f84eed3049e743b68ad15bd69b6bf99",
                "sha256:a981a536974bbc7a512cf44ed14938cf01030a99e9b3a06dd59578882f06f985",
                "sha256:a9a8e9031d613fd2009c182b69c7b2c1ef8239a0efb1df3f7c8da66d5dd3d537",
                "sha256:ae5f4161f18c61806f411a13b0310bea87f987c7d2ecdbdaad0e94eb2e404238",
                "sha256:aed38f6e4fb3f5d6bf81bfa990a07806be9d83cf7bacef998ab1a9bd660a581f",
                "sha256:b01b88d45a6fcb69667cd6d2f7a9aeb4bf53760d7fc536bf679ec94fe9f3ff3d",
                "sha256:b261ccdec7821281dade748d088bb6e9b69e6d15b30652b74cbbac25e280b796",
                "sha256:b2b0a0c0517616b6869869f8c581d4eb2dd83a4d79e0ebcb7d373ef9956aeb0a",
                "sha256:b4a23f61ce87adf89be746c8a8974fe1c823c891d8f86eb218bb957c924bb143",
                "sha256:bd8f7df7d12c2db9fab40bdd87a7c09b1530128315d047a086fa3ae3435cb3a8",
                "sha256:beb58fe5cdb101e3a055192ac291b7a21e3b7ef4f67fa1d74e331a7f2124341c",
                "sha256:c002b4ffc0be611f0d9da932eb0f704fe2602a9a949d1f738e4c34c75b0863d5",
                "sha256:c083af607d2515612056a31f0a8d9e0fcb5876b7bfc0abad3ecd275bc4ebc2d5",
                "sha256:c180f51afb394e165eafe4ac2936a14bee3eb10debc9d9e4db8958fe36afe711",
                "sha256:c235ebd9baae02f1b77bcea61bce332cb4331dc3617d254df3323aa01ab47bd4",
                "sha256:cd70574b12bb8a4d2aaa0094515df2463cb429d8536cfb6c7ce983246983e5a6",
                "sha256:d0eccceffcb53201b5bfebb52600a5fb483a20b61da9dbc885f8b103cbe7598c",
                "sha256:d965bba47ddeec8cd560687584e88cf699fd28f192ceb452d1d7ee807c5597b7",
                "sha256:db364eca23f876da6f9e16c9da0df51aa4f104a972735574842618b8c6d999d4",
                "sha256:ddbb2551d7e0102e7252db79ba445cdab71b26640817ab1e3e3648dad515003b",
                "sha256:deb6be0ac38ece9ba87dea880e438f25ca3eddfac8b002a2ec3d9183a454e8ae",
                "sha256:e06ed3eb3218bc64786f7db41917d4e686cc4856944f53d5bdf83a6884432e12",
                "sha256:e27ad930a842b4c5eb8ac0016b0a54f5aebbe679340c26101df33424142c143c",
                "sha256:e537484df0d8f426ce2afb2d0f8e1c3d0b114b83f8850e5f2fbea0e797bd82ae",
                "sha256:eb00ed941194665c332bf8e078baf037d6c35d7c4f3102ea2d4f16ca94a26dc8",
                "sha256:eb6904c354526e758fda7167b33005998fb68c46fbc10e013ca97f21ca5c8887",
                "sha256:eb8821e09e916165e160797a6c17edda0679379a4be5c716c260e836e122f54b",
                "sha256:efcb3f6676480691518c177e3b465bcddf57cea040302f9f4e6e191af91174d4",
                "sha256:f27273b60488abe721a075bcca6d7f3964f9f6f067c8c4c605743023d7d3944f",
                "sha256:f30c3cb33b24454a82faecaf01b19c18562b1e89558fb6c56de4d9118a032fd5",
                "sha256:fb69256e180cb6c8a894fee62b3afebae785babc1ee98b81cdf68bbca1987f33",
                "sha256:fd1abc0d89e30cc4e02e4064dc67fcc51bd941eb395c502aac3ec19fab46b519",
                "sha256:ff8fa367d09b717b2a17a052544193ad76cd49979c805768879cb63d9ca50561"
            ],
            "markers": "python_full_version >= '3.7.0'",
            "version": "==3.3.2"
        },
        "cloudpickle": {
            "hashes": [
                "sha256:246ee7d0c295602a036e86369c77fecda4ab17b506496730f2f576d9016fd9c7",
                "sha256:996d9a482c6fb4f33c1a35335cf8afd065d2a56e973270364840712d9131a882"
            ],
            "markers": "python_version >= '3.8'",
            "version": "==3.0.0"
        },
        "idna": {
            "hashes": [
                "sha256:028ff3aadf0609c1fd278d8ea3089299412a7a8b9bd005dd08b9f8285bcb5cfc",
                "sha256:82fee1fc78add43492d3a1898bfa6d8a904cc97d8427f683ed8e798d07761aa0"
            ],
            "markers": "python_version >= '3.5'",
            "version": "==3.7"
        },
        "lazy-imports": {
            "hashes": [
                "sha256:149500cb1015726f5148155989386b30b425dfd7e48fd156385eb1c9e23887dd",
                "sha256:636624104bf45b09761323e06292927832aca067c3c199e5de483738789aeb21"
            ],
            "markers": "python_version >= '3.6'",
            "version": "==0.3.1"
        },
        "loguru": {
            "hashes": [
                "sha256:066bd06758d0a513e9836fd9c6b5a75bfb3fd36841f4b996bc60b547a309d41c",
                "sha256:4e2414d534a2ab57573365b3e6d0234dfb1d84b68b7f3b948e6fb743860a77c3"
            ],
            "markers": "python_version >= '3.5'",
            "version": "==0.6.0"
        },
        "neomaril-codex": {
            "path": "."
        },
        "numpy": {
            "hashes": [
                "sha256:03a8c78d01d9781b28a6989f6fa1bb2c4f2d51201cf99d3dd875df6fbd96b23b",
                "sha256:08beddf13648eb95f8d867350f6a018a4be2e5ad54c8d8caed89ebca558b2818",
                "sha256:1af303d6b2210eb850fcf03064d364652b7120803a0b872f5211f5234b399f20",
                "sha256:1dda2e7b4ec9dd512f84935c5f126c8bd8b9f2fc001e9f54af255e8c5f16b0e0",
                "sha256:2a02aba9ed12e4ac4eb3ea9421c420301a0c6460d9830d74a9df87efa4912010",
                "sha256:2e4ee3380d6de9c9ec04745830fd9e2eccb3e6cf790d39d7b98ffd19b0dd754a",
                "sha256:3373d5d70a5fe74a2c1bb6d2cfd9609ecf686d47a2d7b1d37a8f3b6bf6003aea",
                "sha256:47711010ad8555514b434df65f7d7b076bb8261df1ca9bb78f53d3b2db02e95c",
                "sha256:4c66707fabe114439db9068ee468c26bbdf909cac0fb58686a42a24de1760c71",
                "sha256:50193e430acfc1346175fcbdaa28ffec49947a06918b7b92130744e81e640110",
                "sha256:52b8b60467cd7dd1e9ed082188b4e6bb35aa5cdd01777621a1658910745b90be",
                "sha256:60dedbb91afcbfdc9bc0b1f3f402804070deed7392c23eb7a7f07fa857868e8a",
                "sha256:62b8e4b1e28009ef2846b4c7852046736bab361f7aeadeb6a5b89ebec3c7055a",
                "sha256:666dbfb6ec68962c033a450943ded891bed2d54e6755e35e5835d63f4f6931d5",
                "sha256:675d61ffbfa78604709862923189bad94014bef562cc35cf61d3a07bba02a7ed",
                "sha256:679b0076f67ecc0138fd2ede3a8fd196dddc2ad3254069bcb9faf9a79b1cebcd",
                "sha256:7349ab0fa0c429c82442a27a9673fc802ffdb7c7775fad780226cb234965e53c",
                "sha256:7ab55401287bfec946ced39700c053796e7cc0e3acbef09993a9ad2adba6ca6e",
                "sha256:7e50d0a0cc3189f9cb0aeb3a6a6af18c16f59f004b866cd2be1c14b36134a4a0",
                "sha256:95a7476c59002f2f6c590b9b7b998306fba6a5aa646b1e22ddfeaf8f78c3a29c",
                "sha256:96ff0b2ad353d8f990b63294c8986f1ec3cb19d749234014f4e7eb0112ceba5a",
                "sha256:9fad7dcb1aac3c7f0584a5a8133e3a43eeb2fe127f47e3632d43d677c66c102b",
                "sha256:9ff0f4f29c51e2803569d7a51c2304de5554655a60c5d776e35b4a41413830d0",
                "sha256:a354325ee03388678242a4d7ebcd08b5c727033fcff3b2f536aea978e15ee9e6",
                "sha256:a4abb4f9001ad2858e7ac189089c42178fcce737e4169dc61321660f1a96c7d2",
                "sha256:ab47dbe5cc8210f55aa58e4805fe224dac469cde56b9f731a4c098b91917159a",
                "sha256:afedb719a9dcfc7eaf2287b839d8198e06dcd4cb5d276a3df279231138e83d30",
                "sha256:b3ce300f3644fb06443ee2222c2201dd3a89ea6040541412b8fa189341847218",
                "sha256:b97fe8060236edf3662adfc2c633f56a08ae30560c56310562cb4f95500022d5",
                "sha256:bfe25acf8b437eb2a8b2d49d443800a5f18508cd811fea3181723922a8a82b07",
                "sha256:cd25bcecc4974d09257ffcd1f098ee778f7834c3ad767fe5db785be9a4aa9cb2",
                "sha256:d209d8969599b27ad20994c8e41936ee0964e6da07478d6c35016bc386b66ad4",
                "sha256:d5241e0a80d808d70546c697135da2c613f30e28251ff8307eb72ba696945764",
                "sha256:edd8b5fe47dab091176d21bb6de568acdd906d1887a4584a15a9a96a1dca06ef",
                "sha256:f870204a840a60da0b12273ef34f7051e98c3b5961b61b0c2c1be6dfd64fbcd3",
                "sha256:ffa75af20b44f8dba823498024771d5ac50620e6915abac414251bd971b4529f"
            ],
            "markers": "python_version < '3.11'",
            "version": "==1.26.4"
        },
        "pandas": {
            "hashes": [
                "sha256:001910ad31abc7bf06f49dcc903755d2f7f3a9186c0c040b827e522e9cef0863",
                "sha256:0ca6377b8fca51815f382bd0b697a0814c8bda55115678cbc94c30aacbb6eff2",
                "sha256:0cace394b6ea70c01ca1595f839cf193df35d1575986e484ad35c4aeae7266c1",
                "sha256:1cb51fe389360f3b5a4d57dbd2848a5f033350336ca3b340d1c53a1fad33bcad",
                "sha256:2925720037f06e89af896c70bca73459d7e6a4be96f9de79e2d440bd499fe0db",
                "sha256:3e374f59e440d4ab45ca2fffde54b81ac3834cf5ae2cdfa69c90bc03bde04d76",
                "sha256:40ae1dffb3967a52203105a077415a86044a2bea011b5f321c6aa64b379a3f51",
                "sha256:43498c0bdb43d55cb162cdc8c06fac328ccb5d2eabe3cadeb3529ae6f0517c32",
                "sha256:4abfe0be0d7221be4f12552995e58723c7422c80a659da13ca382697de830c08",
                "sha256:58b84b91b0b9f4bafac2a0ac55002280c094dfc6402402332c0913a59654ab2b",
                "sha256:640cef9aa381b60e296db324337a554aeeb883ead99dc8f6c18e81a93942f5f4",
                "sha256:66b479b0bd07204e37583c191535505410daa8df638fd8e75ae1b383851fe921",
                "sha256:696039430f7a562b74fa45f540aca068ea85fa34c244d0deee539cb6d70aa288",
                "sha256:6d2123dc9ad6a814bcdea0f099885276b31b24f7edf40f6cdbc0912672e22eee",
                "sha256:8635c16bf3d99040fdf3ca3db669a7250ddf49c55dc4aa8fe0ae0fa8d6dcc1f0",
                "sha256:873d13d177501a28b2756375d59816c365e42ed8417b41665f346289adc68d24",
                "sha256:8e5a0b00e1e56a842f922e7fae8ae4077aee4af0acb5ae3622bd4b4c30aedf99",
                "sha256:8e90497254aacacbc4ea6ae5e7a8cd75629d6ad2b30025a4a8b09aa4faf55151",
                "sha256:9057e6aa78a584bc93a13f0a9bf7e753a5e9770a30b4d758b8d5f2a62a9433cd",
                "sha256:90c6fca2acf139569e74e8781709dccb6fe25940488755716d1d354d6bc58bce",
                "sha256:92fd6b027924a7e178ac202cfbe25e53368db90d56872d20ffae94b96c7acc57",
                "sha256:9dfde2a0ddef507a631dc9dc4af6a9489d5e2e740e226ad426a05cabfbd7c8ef",
                "sha256:9e79019aba43cb4fda9e4d983f8e88ca0373adbb697ae9c6c43093218de28b54",
                "sha256:a77e9d1c386196879aa5eb712e77461aaee433e54c68cf253053a73b7e49c33a",
                "sha256:c7adfc142dac335d8c1e0dcbd37eb8617eac386596eb9e1a1b77791cf2498238",
                "sha256:d187d355ecec3629624fccb01d104da7d7f391db0311145817525281e2804d23",
                "sha256:ddf818e4e6c7c6f4f7c8a12709696d193976b591cc7dc50588d3d1a6b5dc8772",
                "sha256:e9b79011ff7a0f4b1d6da6a61aa1aa604fb312d6647de5bad20013682d1429ce",
                "sha256:eee3a87076c0756de40b05c5e9a6069c035ba43e8dd71c379e68cab2c20f16ad"
            ],
            "markers": "python_version >= '3.9'",
            "version": "==2.2.2"
        },
        "pyarrow": {
            "hashes": [
                "sha256:06ebccb6f8cb7357de85f60d5da50e83507954af617d7b05f48af1621d331c9a",
                "sha256:0d07de3ee730647a600037bc1d7b7994067ed64d0eba797ac74b2bc77384f4c2",
                "sha256:0d27bf89dfc2576f6206e9cd6cf7a107c9c06dc13d53bbc25b0bd4556f19cf5f",
                "sha256:0d32000693deff8dc5df444b032b5985a48592c0697cb6e3071a5d59888714e2",
                "sha256:15fbb22ea96d11f0b5768504a3f961edab25eaf4197c341720c4a387f6c60315",
                "sha256:17e23b9a65a70cc733d8b738baa6ad3722298fa0c81d88f63ff94bf25eaa77b9",
                "sha256:185d121b50836379fe012753cf15c4ba9638bda9645183ab36246923875f8d1b",
                "sha256:18da9b76a36a954665ccca8aa6bd9f46c1145f79c0bb8f4f244f5f8e799bca55",
                "sha256:19741c4dbbbc986d38856ee7ddfdd6a00fc3b0fc2d928795b95410d38bb97d15",
                "sha256:25233642583bf658f629eb230b9bb79d9af4d9f9229890b3c878699c82f7d11e",
                "sha256:2e51ca1d6ed7f2e9d5c3c83decf27b0d17bb207a7dea986e8dc3e24f80ff7d6f",
                "sha256:2e73cfc4a99e796727919c5541c65bb88b973377501e39b9842ea71401ca6c1c",
                "sha256:31a1851751433d89a986616015841977e0a188662fcffd1a5677453f1df2de0a",
                "sha256:3b20bd67c94b3a2ea0a749d2a5712fc845a69cb5d52e78e6449bbd295611f3aa",
                "sha256:4740cc41e2ba5d641071d0ab5e9ef9b5e6e8c7611351a5cb7c1d175eaf43674a",
                "sha256:48be160782c0556156d91adbdd5a4a7e719f8d407cb46ae3bb4eaee09b3111bd",
                "sha256:8785bb10d5d6fd5e15d718ee1d1f914fe768bf8b4d1e5e9bf253de8a26cb1628",
                "sha256:98100e0268d04e0eec47b73f20b39c45b4006f3c4233719c3848aa27a03c1aef",
                "sha256:99f7549779b6e434467d2aa43ab2b7224dd9e41bdde486020bae198978c9e05e",
                "sha256:9cf389d444b0f41d9fe1444b70650fea31e9d52cfcb5f818b7888b91b586efff",
                "sha256:a33a64576fddfbec0a44112eaf844c20853647ca833e9a647bfae0582b2ff94b",
                "sha256:a8914cd176f448e09746037b0c6b3a9d7688cef451ec5735094055116857580c",
                "sha256:b04707f1979815f5e49824ce52d1dceb46e2f12909a48a6a753fe7cafbc44a0c",
                "sha256:b5f5705ab977947a43ac83b52ade3b881eb6e95fcc02d76f501d549a210ba77f",
                "sha256:ba8ac20693c0bb0bf4b238751d4409e62852004a8cf031c73b0e0962b03e45e3",
                "sha256:bf9251264247ecfe93e5f5a0cd43b8ae834f1e61d1abca22da55b20c788417f6",
                "sha256:d0ebea336b535b37eee9eee31761813086d33ed06de9ab6fc6aaa0bace7b250c",
                "sha256:ddf5aace92d520d3d2a20031d8b0ec27b4395cab9f74e07cc95edf42a5cc0147",
                "sha256:ddfe389a08ea374972bd4065d5f25d14e36b43ebc22fc75f7b951f24378bf0b5",
                "sha256:e1369af39587b794873b8a307cc6623a3b1194e69399af0efd05bb202195a5a7",
                "sha256:e6b6d3cd35fbb93b70ade1336022cc1147b95ec6af7d36906ca7fe432eb09710",
                "sha256:f07fdffe4fd5b15f5ec15c8b64584868d063bc22b86b46c9695624ca3505b7b4",
                "sha256:f2c5fb249caa17b94e2b9278b36a05ce03d3180e6da0c4c3b3ce5b2788f30eed",
                "sha256:f68f409e7b283c085f2da014f9ef81e885d90dcd733bd648cfba3ef265961848",
                "sha256:fbef391b63f708e103df99fbaa3acf9f671d77a183a07546ba2f2c297b361e83",
                "sha256:febde33305f1498f6df85e8020bca496d0e9ebf2093bab9e0f65e2b4ae2b3444"
            ],
            "markers": "python_version >= '3.8'",
            "version": "==16.1.0"
        },
        "python-dateutil": {
            "hashes": [
                "sha256:37dd54208da7e1cd875388217d5e00ebd4179249f90fb72437e91a35459a0ad3",
                "sha256:a8b2bc7bffae282281c8140a97d3aa9c14da0b136dfe83f850eea9a5f7470427"
            ],
            "markers": "python_version >= '2.7' and python_version not in '3.0, 3.1, 3.2, 3.3'",
            "version": "==2.9.0.post0"
        },
        "python-dotenv": {
            "hashes": [
                "sha256:1684eb44636dd462b66c3ee016599815514527ad99965de77f43e0944634a7e5",
                "sha256:b77d08274639e3d34145dfa6c7008e66df0f04b7be7a75fd0d5292c191d79045"
            ],
            "markers": "python_version >= '3.7'",
            "version": "==0.21.0"
        },
        "pytz": {
            "hashes": [
                "sha256:2a29735ea9c18baf14b448846bde5a48030ed267578472d8955cd0e7443a9812",
                "sha256:328171f4e3623139da4983451950b28e95ac706e13f3f2630a879749e7a8b319"
            ],
            "version": "==2024.1"
        },
        "pyyaml": {
            "hashes": [
                "sha256:04ac92ad1925b2cff1db0cfebffb6ffc43457495c9b3c39d3fcae417d7125dc5",
                "sha256:062582fca9fabdd2c8b54a3ef1c978d786e0f6b3a1510e0ac93ef59e0ddae2bc",
                "sha256:0d3304d8c0adc42be59c5f8a4d9e3d7379e6955ad754aa9d6ab7a398b59dd1df",
                "sha256:1635fd110e8d85d55237ab316b5b011de701ea0f29d07611174a1b42f1444741",
                "sha256:184c5108a2aca3c5b3d3bf9395d50893a7ab82a38004c8f61c258d4428e80206",
                "sha256:18aeb1bf9a78867dc38b259769503436b7c72f7a1f1f4c93ff9a17de54319b27",
                "sha256:1d4c7e777c441b20e32f52bd377e0c409713e8bb1386e1099c2415f26e479595",
                "sha256:1e2722cc9fbb45d9b87631ac70924c11d3a401b2d7f410cc0e3bbf249f2dca62",
                "sha256:1fe35611261b29bd1de0070f0b2f47cb6ff71fa6595c077e42bd0c419fa27b98",
                "sha256:28c119d996beec18c05208a8bd78cbe4007878c6dd15091efb73a30e90539696",
                "sha256:326c013efe8048858a6d312ddd31d56e468118ad4cdeda36c719bf5bb6192290",
                "sha256:40df9b996c2b73138957fe23a16a4f0ba614f4c0efce1e9406a184b6d07fa3a9",
                "sha256:42f8152b8dbc4fe7d96729ec2b99c7097d656dc1213a3229ca5383f973a5ed6d",
                "sha256:49a183be227561de579b4a36efbb21b3eab9651dd81b1858589f796549873dd6",
                "sha256:4fb147e7a67ef577a588a0e2c17b6db51dda102c71de36f8549b6816a96e1867",
                "sha256:50550eb667afee136e9a77d6dc71ae76a44df8b3e51e41b77f6de2932bfe0f47",
                "sha256:510c9deebc5c0225e8c96813043e62b680ba2f9c50a08d3724c7f28a747d1486",
                "sha256:5773183b6446b2c99bb77e77595dd486303b4faab2b086e7b17bc6bef28865f6",
                "sha256:596106435fa6ad000c2991a98fa58eeb8656ef2325d7e158344fb33864ed87e3",
                "sha256:6965a7bc3cf88e5a1c3bd2e0b5c22f8d677dc88a455344035f03399034eb3007",
                "sha256:69b023b2b4daa7548bcfbd4aa3da05b3a74b772db9e23b982788168117739938",
                "sha256:6c22bec3fbe2524cde73d7ada88f6566758a8f7227bfbf93a408a9d86bcc12a0",
                "sha256:704219a11b772aea0d8ecd7058d0082713c3562b4e271b849ad7dc4a5c90c13c",
                "sha256:7e07cbde391ba96ab58e532ff4803f79c4129397514e1413a7dc761ccd755735",
                "sha256:81e0b275a9ecc9c0c0c07b4b90ba548307583c125f54d5b6946cfee6360c733d",
                "sha256:855fb52b0dc35af121542a76b9a84f8d1cd886ea97c84703eaa6d88e37a2ad28",
                "sha256:8d4e9c88387b0f5c7d5f281e55304de64cf7f9c0021a3525bd3b1c542da3b0e4",
                "sha256:9046c58c4395dff28dd494285c82ba00b546adfc7ef001486fbf0324bc174fba",
                "sha256:9eb6caa9a297fc2c2fb8862bc5370d0303ddba53ba97e71f08023b6cd73d16a8",
                "sha256:a08c6f0fe150303c1c6b71ebcd7213c2858041a7e01975da3a99aed1e7a378ef",
                "sha256:a0cd17c15d3bb3fa06978b4e8958dcdc6e0174ccea823003a106c7d4d7899ac5",
                "sha256:afd7e57eddb1a54f0f1a974bc4391af8bcce0b444685d936840f125cf046d5bd",
                "sha256:b1275ad35a5d18c62a7220633c913e1b42d44b46ee12554e5fd39c70a243d6a3",
                "sha256:b786eecbdf8499b9ca1d697215862083bd6d2a99965554781d0d8d1ad31e13a0",
                "sha256:ba336e390cd8e4d1739f42dfe9bb83a3cc2e80f567d8805e11b46f4a943f5515",
                "sha256:baa90d3f661d43131ca170712d903e6295d1f7a0f595074f151c0aed377c9b9c",
                "sha256:bc1bf2925a1ecd43da378f4db9e4f799775d6367bdb94671027b73b393a7c42c",
                "sha256:bd4af7373a854424dabd882decdc5579653d7868b8fb26dc7d0e99f823aa5924",
                "sha256:bf07ee2fef7014951eeb99f56f39c9bb4af143d8aa3c21b1677805985307da34",
                "sha256:bfdf460b1736c775f2ba9f6a92bca30bc2095067b8a9d77876d1fad6cc3b4a43",
                "sha256:c8098ddcc2a85b61647b2590f825f3db38891662cfc2fc776415143f599bb859",
                "sha256:d2b04aac4d386b172d5b9692e2d2da8de7bfb6c387fa4f801fbf6fb2e6ba4673",
                "sha256:d483d2cdf104e7c9fa60c544d92981f12ad66a457afae824d146093b8c294c54",
                "sha256:d858aa552c999bc8a8d57426ed01e40bef403cd8ccdd0fc5f6f04a00414cac2a",
                "sha256:e7d73685e87afe9f3b36c799222440d6cf362062f78be1013661b00c5c6f678b",
                "sha256:f003ed9ad21d6a4713f0a9b5a7a0a79e08dd0f221aff4525a2be4c346ee60aab",
                "sha256:f22ac1c3cac4dbc50079e965eba2c1058622631e526bd9afd45fedd49ba781fa",
                "sha256:faca3bdcf85b2fc05d06ff3fbc1f83e1391b3e724afa3feba7d13eeab355484c",
                "sha256:fca0e3a251908a499833aa292323f32437106001d436eca0e6e7833256674585",
                "sha256:fd1592b3fdf65fff2ad0004b5e363300ef59ced41c2e6b3a99d4089fa8c5435d",
                "sha256:fd66fc5d0da6d9815ba2cebeb4205f95818ff4b79c3ebe268e75d961704af52f"
            ],
            "markers": "python_version >= '3.6'",
            "version": "==6.0.1"
        },
        "requests": {
            "hashes": [
                "sha256:55365417734eb18255590a9ff9eb97e9e1da868d4ccd6402399eaf68af20a760",
                "sha256:70761cfe03c773ceb22aa2f671b4757976145175cdfca038c02654d061d6dcc6"
            ],
            "markers": "python_version >= '3.8'",
            "version": "==2.32.3"
        },
        "six": {
            "hashes": [
                "sha256:1e61c37477a1626458e36f7b1d82aa5c9b094fa4802892072e49de9c60c4c926",
                "sha256:8abb2f1d86890a2dfb989f9a77cfcfd3e47c2a354b01111771326f8aa26e0254"
            ],
            "markers": "python_version >= '2.7' and python_version not in '3.0, 3.1, 3.2, 3.3'",
            "version": "==1.16.0"
        },
        "tzdata": {
            "hashes": [
                "sha256:2674120f8d891909751c38abcdfd386ac0a5a1127954fbc332af6b5ceae07efd",
                "sha256:9068bc196136463f5245e51efda838afa15aaeca9903f49050dfa2679db4d252"
            ],
            "markers": "python_version >= '2'",
            "version": "==2024.1"
        },
        "urllib3": {
            "hashes": [
                "sha256:450b20ec296a467077128bff42b73080516e71b56ff59a60a02bef2232c4fa9d",
                "sha256:d0570876c61ab9e520d776c38acbbb5b05a776d3f9ff98a5c8fd5162a444cf19"
            ],
            "markers": "python_version >= '3.8'",
            "version": "==2.2.1"
        }
    },
    "develop": {
        "alabaster": {
            "hashes": [
                "sha256:75a8b99c28a5dad50dd7f8ccdd447a121ddb3892da9e53d1ca5cca3106d58d65",
                "sha256:b46733c07dce03ae4e150330b975c75737fa60f0a7c591b6c8bf4928a28e2c92"
            ],
            "markers": "python_version >= '3.9'",
            "version": "==0.7.16"
        },
        "anyio": {
            "hashes": [
                "sha256:5aadc6a1bbb7cdb0bede386cac5e2940f5e2ff3aa20277e991cf028e0585ce94",
                "sha256:c1b2d8f46a8a812513012e1107cb0e68c17159a7a594208005a57dc776e1bdc7"
            ],
            "markers": "python_version >= '3.8'",
            "version": "==4.4.0"
        },
        "argon2-cffi": {
            "hashes": [
                "sha256:879c3e79a2729ce768ebb7d36d4609e3a78a4ca2ec3a9f12286ca057e3d0db08",
                "sha256:c670642b78ba29641818ab2e68bd4e6a78ba53b7eff7b4c3815ae16abf91c7ea"
            ],
            "markers": "python_version >= '3.7'",
            "version": "==23.1.0"
        },
        "argon2-cffi-bindings": {
            "hashes": [
                "sha256:20ef543a89dee4db46a1a6e206cd015360e5a75822f76df533845c3cbaf72670",
                "sha256:2c3e3cc67fdb7d82c4718f19b4e7a87123caf8a93fde7e23cf66ac0337d3cb3f",
                "sha256:3b9ef65804859d335dc6b31582cad2c5166f0c3e7975f324d9ffaa34ee7e6583",
                "sha256:3e385d1c39c520c08b53d63300c3ecc28622f076f4c2b0e6d7e796e9f6502194",
                "sha256:58ed19212051f49a523abb1dbe954337dc82d947fb6e5a0da60f7c8471a8476c",
                "sha256:5e00316dabdaea0b2dd82d141cc66889ced0cdcbfa599e8b471cf22c620c329a",
                "sha256:603ca0aba86b1349b147cab91ae970c63118a0f30444d4bc80355937c950c082",
                "sha256:6a22ad9800121b71099d0fb0a65323810a15f2e292f2ba450810a7316e128ee5",
                "sha256:8cd69c07dd875537a824deec19f978e0f2078fdda07fd5c42ac29668dda5f40f",
                "sha256:93f9bf70084f97245ba10ee36575f0c3f1e7d7724d67d8e5b08e61787c320ed7",
                "sha256:9524464572e12979364b7d600abf96181d3541da11e23ddf565a32e70bd4dc0d",
                "sha256:b2ef1c30440dbbcba7a5dc3e319408b59676e2e039e2ae11a8775ecf482b192f",
                "sha256:b746dba803a79238e925d9046a63aa26bf86ab2a2fe74ce6b009a1c3f5c8f2ae",
                "sha256:bb89ceffa6c791807d1305ceb77dbfacc5aa499891d2c55661c6459651fc39e3",
                "sha256:bd46088725ef7f58b5a1ef7ca06647ebaf0eb4baff7d1d0d177c6cc8744abd86",
                "sha256:ccb949252cb2ab3a08c02024acb77cfb179492d5701c7cbdbfd776124d4d2367",
                "sha256:d4966ef5848d820776f5f562a7d45fdd70c2f330c961d0d745b784034bd9f48d",
                "sha256:e415e3f62c8d124ee16018e491a009937f8cf7ebf5eb430ffc5de21b900dad93",
                "sha256:ed2937d286e2ad0cc79a7087d3c272832865f779430e0cc2b4f3718d3159b0cb",
                "sha256:f1152ac548bd5b8bcecfb0b0371f082037e47128653df2e8ba6e914d384f3c3e",
                "sha256:f9f8b450ed0547e3d473fdc8612083fd08dd2120d6ac8f73828df9b7d45bb351"
            ],
            "markers": "python_version >= '3.6'",
            "version": "==21.2.0"
        },
        "arrow": {
            "hashes": [
                "sha256:c728b120ebc00eb84e01882a6f5e7927a53960aa990ce7dd2b10f39005a67f80",
                "sha256:d4540617648cb5f895730f1ad8c82a65f2dad0166f57b75f3ca54759c4d67a85"
            ],
            "markers": "python_version >= '3.8'",
            "version": "==1.3.0"
        },
        "asttokens": {
            "hashes": [
                "sha256:051ed49c3dcae8913ea7cd08e46a606dba30b79993209636c4875bc1d637bc24",
                "sha256:b03869718ba9a6eb027e134bfdf69f38a236d681c83c160d510768af11254ba0"
            ],
            "version": "==2.4.1"
        },
        "attrs": {
            "hashes": [
                "sha256:935dc3b529c262f6cf76e50877d35a4bd3c1de194fd41f47a2b7ae8f19971f30",
                "sha256:99b87a485a5820b23b879f04c2305b44b951b502fd64be915879d77a7e8fc6f1"
            ],
            "markers": "python_version >= '3.7'",
            "version": "==23.2.0"
        },
        "babel": {
            "hashes": [
                "sha256:08706bdad8d0a3413266ab61bd6c34d0c28d6e1e7badf40a2cebe67644e2e1fb",
                "sha256:8daf0e265d05768bc6c7a314cf1321e9a123afc328cc635c18622a2f30a04413"
            ],
            "markers": "python_version >= '3.8'",
            "version": "==2.15.0"
        },
        "backports.tarfile": {
            "hashes": [
                "sha256:77e284d754527b01fb1e6fa8a1afe577858ebe4e9dad8919e34c862cb399bc34",
                "sha256:d75e02c268746e1b8144c278978b6e98e85de6ad16f8e4b0844a154557eca991"
            ],
            "markers": "python_version < '3.12'",
            "version": "==1.2.0"
        },
        "beautifulsoup4": {
            "hashes": [
                "sha256:74e3d1928edc070d21748185c46e3fb33490f22f52a3addee9aee0f4f7781051",
                "sha256:b80878c9f40111313e55da8ba20bdba06d8fa3969fc68304167741bbf9e082ed"
            ],
            "markers": "python_full_version >= '3.6.0'",
            "version": "==4.12.3"
        },
        "bleach": {
            "hashes": [
                "sha256:0a31f1837963c41d46bbf1331b8778e1308ea0791db03cc4e7357b97cf42a8fe",
                "sha256:3225f354cfc436b9789c66c4ee030194bee0568fbf9cbdad3bc8b5c26c5f12b6"
            ],
            "markers": "python_version >= '3.8'",
            "version": "==6.1.0"
        },
        "certifi": {
            "hashes": [
                "sha256:3cd43f1c6fa7dedc5899d69d3ad0398fd018ad1a17fba83ddaf78aa46c747516",
                "sha256:ddc6c8ce995e6987e7faf5e3f1b02b302836a0e5d98ece18392cb1a36c72ad56"
            ],
            "markers": "python_version >= '3.6'",
            "version": "==2024.6.2"
        },
        "cffi": {
            "hashes": [
                "sha256:0c9ef6ff37e974b73c25eecc13952c55bceed9112be2d9d938ded8e856138bcc",
                "sha256:131fd094d1065b19540c3d72594260f118b231090295d8c34e19a7bbcf2e860a",
                "sha256:1b8ebc27c014c59692bb2664c7d13ce7a6e9a629be20e54e7271fa696ff2b417",
                "sha256:2c56b361916f390cd758a57f2e16233eb4f64bcbeee88a4881ea90fca14dc6ab",
                "sha256:2d92b25dbf6cae33f65005baf472d2c245c050b1ce709cc4588cdcdd5495b520",
                "sha256:31d13b0f99e0836b7ff893d37af07366ebc90b678b6664c955b54561fc36ef36",
                "sha256:32c68ef735dbe5857c810328cb2481e24722a59a2003018885514d4c09af9743",
                "sha256:3686dffb02459559c74dd3d81748269ffb0eb027c39a6fc99502de37d501faa8",
                "sha256:582215a0e9adbe0e379761260553ba11c58943e4bbe9c36430c4ca6ac74b15ed",
                "sha256:5b50bf3f55561dac5438f8e70bfcdfd74543fd60df5fa5f62d94e5867deca684",
                "sha256:5bf44d66cdf9e893637896c7faa22298baebcd18d1ddb6d2626a6e39793a1d56",
                "sha256:6602bc8dc6f3a9e02b6c22c4fc1e47aa50f8f8e6d3f78a5e16ac33ef5fefa324",
                "sha256:673739cb539f8cdaa07d92d02efa93c9ccf87e345b9a0b556e3ecc666718468d",
                "sha256:68678abf380b42ce21a5f2abde8efee05c114c2fdb2e9eef2efdb0257fba1235",
                "sha256:68e7c44931cc171c54ccb702482e9fc723192e88d25a0e133edd7aff8fcd1f6e",
                "sha256:6b3d6606d369fc1da4fd8c357d026317fbb9c9b75d36dc16e90e84c26854b088",
                "sha256:748dcd1e3d3d7cd5443ef03ce8685043294ad6bd7c02a38d1bd367cfd968e000",
                "sha256:7651c50c8c5ef7bdb41108b7b8c5a83013bfaa8a935590c5d74627c047a583c7",
                "sha256:7b78010e7b97fef4bee1e896df8a4bbb6712b7f05b7ef630f9d1da00f6444d2e",
                "sha256:7e61e3e4fa664a8588aa25c883eab612a188c725755afff6289454d6362b9673",
                "sha256:80876338e19c951fdfed6198e70bc88f1c9758b94578d5a7c4c91a87af3cf31c",
                "sha256:8895613bcc094d4a1b2dbe179d88d7fb4a15cee43c052e8885783fac397d91fe",
                "sha256:88e2b3c14bdb32e440be531ade29d3c50a1a59cd4e51b1dd8b0865c54ea5d2e2",
                "sha256:8f8e709127c6c77446a8c0a8c8bf3c8ee706a06cd44b1e827c3e6a2ee6b8c098",
                "sha256:9cb4a35b3642fc5c005a6755a5d17c6c8b6bcb6981baf81cea8bfbc8903e8ba8",
                "sha256:9f90389693731ff1f659e55c7d1640e2ec43ff725cc61b04b2f9c6d8d017df6a",
                "sha256:a09582f178759ee8128d9270cd1344154fd473bb77d94ce0aeb2a93ebf0feaf0",
                "sha256:a6a14b17d7e17fa0d207ac08642c8820f84f25ce17a442fd15e27ea18d67c59b",
                "sha256:a72e8961a86d19bdb45851d8f1f08b041ea37d2bd8d4fd19903bc3083d80c896",
                "sha256:abd808f9c129ba2beda4cfc53bde801e5bcf9d6e0f22f095e45327c038bfe68e",
                "sha256:ac0f5edd2360eea2f1daa9e26a41db02dd4b0451b48f7c318e217ee092a213e9",
                "sha256:b29ebffcf550f9da55bec9e02ad430c992a87e5f512cd63388abb76f1036d8d2",
                "sha256:b2ca4e77f9f47c55c194982e10f058db063937845bb2b7a86c84a6cfe0aefa8b",
                "sha256:b7be2d771cdba2942e13215c4e340bfd76398e9227ad10402a8767ab1865d2e6",
                "sha256:b84834d0cf97e7d27dd5b7f3aca7b6e9263c56308ab9dc8aae9784abb774d404",
                "sha256:b86851a328eedc692acf81fb05444bdf1891747c25af7529e39ddafaf68a4f3f",
                "sha256:bcb3ef43e58665bbda2fb198698fcae6776483e0c4a631aa5647806c25e02cc0",
                "sha256:c0f31130ebc2d37cdd8e44605fb5fa7ad59049298b3f745c74fa74c62fbfcfc4",
                "sha256:c6a164aa47843fb1b01e941d385aab7215563bb8816d80ff3a363a9f8448a8dc",
                "sha256:d8a9d3ebe49f084ad71f9269834ceccbf398253c9fac910c4fd7053ff1386936",
                "sha256:db8e577c19c0fda0beb7e0d4e09e0ba74b1e4c092e0e40bfa12fe05b6f6d75ba",
                "sha256:dc9b18bf40cc75f66f40a7379f6a9513244fe33c0e8aa72e2d56b0196a7ef872",
                "sha256:e09f3ff613345df5e8c3667da1d918f9149bd623cd9070c983c013792a9a62eb",
                "sha256:e4108df7fe9b707191e55f33efbcb2d81928e10cea45527879a4749cbe472614",
                "sha256:e6024675e67af929088fda399b2094574609396b1decb609c55fa58b028a32a1",
                "sha256:e70f54f1796669ef691ca07d046cd81a29cb4deb1e5f942003f401c0c4a2695d",
                "sha256:e715596e683d2ce000574bae5d07bd522c781a822866c20495e52520564f0969",
                "sha256:e760191dd42581e023a68b758769e2da259b5d52e3103c6060ddc02c9edb8d7b",
                "sha256:ed86a35631f7bfbb28e108dd96773b9d5a6ce4811cf6ea468bb6a359b256b1e4",
                "sha256:ee07e47c12890ef248766a6e55bd38ebfb2bb8edd4142d56db91b21ea68b7627",
                "sha256:fa3a0128b152627161ce47201262d3140edb5a5c3da88d73a1b790a959126956",
                "sha256:fcc8eb6d5902bb1cf6dc4f187ee3ea80a1eba0a89aba40a5cb20a5087d961357"
            ],
            "markers": "python_version >= '3.8'",
            "version": "==1.16.0"
        },
        "charset-normalizer": {
            "hashes": [
                "sha256:06435b539f889b1f6f4ac1758871aae42dc3a8c0e24ac9e60c2384973ad73027",
                "sha256:06a81e93cd441c56a9b65d8e1d043daeb97a3d0856d177d5c90ba85acb3db087",
                "sha256:0a55554a2fa0d408816b3b5cedf0045f4b8e1a6065aec45849de2d6f3f8e9786",
                "sha256:0b2b64d2bb6d3fb9112bafa732def486049e63de9618b5843bcdd081d8144cd8",
                "sha256:10955842570876604d404661fbccbc9c7e684caf432c09c715ec38fbae45ae09",
                "sha256:122c7fa62b130ed55f8f285bfd56d5f4b4a5b503609d181f9ad85e55c89f4185",
                "sha256:1ceae2f17a9c33cb48e3263960dc5fc8005351ee19db217e9b1bb15d28c02574",
                "sha256:1d3193f4a680c64b4b6a9115943538edb896edc190f0b222e73761716519268e",
                "sha256:1f79682fbe303db92bc2b1136016a38a42e835d932bab5b3b1bfcfbf0640e519",
                "sha256:2127566c664442652f024c837091890cb1942c30937add288223dc895793f898",
                "sha256:22afcb9f253dac0696b5a4be4a1c0f8762f8239e21b99680099abd9b2b1b2269",
                "sha256:25baf083bf6f6b341f4121c2f3c548875ee6f5339300e08be3f2b2ba1721cdd3",
                "sha256:2e81c7b9c8979ce92ed306c249d46894776a909505d8f5a4ba55b14206e3222f",
                "sha256:3287761bc4ee9e33561a7e058c72ac0938c4f57fe49a09eae428fd88aafe7bb6",
                "sha256:34d1c8da1e78d2e001f363791c98a272bb734000fcef47a491c1e3b0505657a8",
                "sha256:37e55c8e51c236f95b033f6fb391d7d7970ba5fe7ff453dad675e88cf303377a",
                "sha256:3d47fa203a7bd9c5b6cee4736ee84ca03b8ef23193c0d1ca99b5089f72645c73",
                "sha256:3e4d1f6587322d2788836a99c69062fbb091331ec940e02d12d179c1d53e25fc",
                "sha256:42cb296636fcc8b0644486d15c12376cb9fa75443e00fb25de0b8602e64c1714",
                "sha256:45485e01ff4d3630ec0d9617310448a8702f70e9c01906b0d0118bdf9d124cf2",
                "sha256:4a78b2b446bd7c934f5dcedc588903fb2f5eec172f3d29e52a9096a43722adfc",
                "sha256:4ab2fe47fae9e0f9dee8c04187ce5d09f48eabe611be8259444906793ab7cbce",
                "sha256:4d0d1650369165a14e14e1e47b372cfcb31d6ab44e6e33cb2d4e57265290044d",
                "sha256:549a3a73da901d5bc3ce8d24e0600d1fa85524c10287f6004fbab87672bf3e1e",
                "sha256:55086ee1064215781fff39a1af09518bc9255b50d6333f2e4c74ca09fac6a8f6",
                "sha256:572c3763a264ba47b3cf708a44ce965d98555f618ca42c926a9c1616d8f34269",
                "sha256:573f6eac48f4769d667c4442081b1794f52919e7edada77495aaed9236d13a96",
                "sha256:5b4c145409bef602a690e7cfad0a15a55c13320ff7a3ad7ca59c13bb8ba4d45d",
                "sha256:6463effa3186ea09411d50efc7d85360b38d5f09b870c48e4600f63af490e56a",
                "sha256:65f6f63034100ead094b8744b3b97965785388f308a64cf8d7c34f2f2e5be0c4",
                "sha256:663946639d296df6a2bb2aa51b60a2454ca1cb29835324c640dafb5ff2131a77",
                "sha256:6897af51655e3691ff853668779c7bad41579facacf5fd7253b0133308cf000d",
                "sha256:68d1f8a9e9e37c1223b656399be5d6b448dea850bed7d0f87a8311f1ff3dabb0",
                "sha256:6ac7ffc7ad6d040517be39eb591cac5ff87416c2537df6ba3cba3bae290c0fed",
                "sha256:6b3251890fff30ee142c44144871185dbe13b11bab478a88887a639655be1068",
                "sha256:6c4caeef8fa63d06bd437cd4bdcf3ffefe6738fb1b25951440d80dc7df8c03ac",
                "sha256:6ef1d82a3af9d3eecdba2321dc1b3c238245d890843e040e41e470ffa64c3e25",
                "sha256:753f10e867343b4511128c6ed8c82f7bec3bd026875576dfd88483c5c73b2fd8",
                "sha256:7cd13a2e3ddeed6913a65e66e94b51d80a041145a026c27e6bb76c31a853c6ab",
                "sha256:7ed9e526742851e8d5cc9e6cf41427dfc6068d4f5a3bb03659444b4cabf6bc26",
                "sha256:7f04c839ed0b6b98b1a7501a002144b76c18fb1c1850c8b98d458ac269e26ed2",
                "sha256:802fe99cca7457642125a8a88a084cef28ff0cf9407060f7b93dca5aa25480db",
                "sha256:80402cd6ee291dcb72644d6eac93785fe2c8b9cb30893c1af5b8fdd753b9d40f",
                "sha256:8465322196c8b4d7ab6d1e049e4c5cb460d0394da4a27d23cc242fbf0034b6b5",
                "sha256:86216b5cee4b06df986d214f664305142d9c76df9b6512be2738aa72a2048f99",
                "sha256:87d1351268731db79e0f8e745d92493ee2841c974128ef629dc518b937d9194c",
                "sha256:8bdb58ff7ba23002a4c5808d608e4e6c687175724f54a5dade5fa8c67b604e4d",
                "sha256:8c622a5fe39a48f78944a87d4fb8a53ee07344641b0562c540d840748571b811",
                "sha256:8d756e44e94489e49571086ef83b2bb8ce311e730092d2c34ca8f7d925cb20aa",
                "sha256:8f4a014bc36d3c57402e2977dada34f9c12300af536839dc38c0beab8878f38a",
                "sha256:9063e24fdb1e498ab71cb7419e24622516c4a04476b17a2dab57e8baa30d6e03",
                "sha256:90d558489962fd4918143277a773316e56c72da56ec7aa3dc3dbbe20fdfed15b",
                "sha256:923c0c831b7cfcb071580d3f46c4baf50f174be571576556269530f4bbd79d04",
                "sha256:95f2a5796329323b8f0512e09dbb7a1860c46a39da62ecb2324f116fa8fdc85c",
                "sha256:96b02a3dc4381e5494fad39be677abcb5e6634bf7b4fa83a6dd3112607547001",
                "sha256:9f96df6923e21816da7e0ad3fd47dd8f94b2a5ce594e00677c0013018b813458",
                "sha256:a10af20b82360ab00827f916a6058451b723b4e65030c5a18577c8b2de5b3389",
                "sha256:a50aebfa173e157099939b17f18600f72f84eed3049e743b68ad15bd69b6bf99",
                "sha256:a981a536974bbc7a512cf44ed14938cf01030a99e9b3a06dd59578882f06f985",
                "sha256:a9a8e9031d613fd2009c182b69c7b2c1ef8239a0efb1df3f7c8da66d5dd3d537",
                "sha256:ae5f4161f18c61806f411a13b0310bea87f987c7d2ecdbdaad0e94eb2e404238",
                "sha256:aed38f6e4fb3f5d6bf81bfa990a07806be9d83cf7bacef998ab1a9bd660a581f",
                "sha256:b01b88d45a6fcb69667cd6d2f7a9aeb4bf53760d7fc536bf679ec94fe9f3ff3d",
                "sha256:b261ccdec7821281dade748d088bb6e9b69e6d15b30652b74cbbac25e280b796",
                "sha256:b2b0a0c0517616b6869869f8c581d4eb2dd83a4d79e0ebcb7d373ef9956aeb0a",
                "sha256:b4a23f61ce87adf89be746c8a8974fe1c823c891d8f86eb218bb957c924bb143",
                "sha256:bd8f7df7d12c2db9fab40bdd87a7c09b1530128315d047a086fa3ae3435cb3a8",
                "sha256:beb58fe5cdb101e3a055192ac291b7a21e3b7ef4f67fa1d74e331a7f2124341c",
                "sha256:c002b4ffc0be611f0d9da932eb0f704fe2602a9a949d1f738e4c34c75b0863d5",
                "sha256:c083af607d2515612056a31f0a8d9e0fcb5876b7bfc0abad3ecd275bc4ebc2d5",
                "sha256:c180f51afb394e165eafe4ac2936a14bee3eb10debc9d9e4db8958fe36afe711",
                "sha256:c235ebd9baae02f1b77bcea61bce332cb4331dc3617d254df3323aa01ab47bd4",
                "sha256:cd70574b12bb8a4d2aaa0094515df2463cb429d8536cfb6c7ce983246983e5a6",
                "sha256:d0eccceffcb53201b5bfebb52600a5fb483a20b61da9dbc885f8b103cbe7598c",
                "sha256:d965bba47ddeec8cd560687584e88cf699fd28f192ceb452d1d7ee807c5597b7",
                "sha256:db364eca23f876da6f9e16c9da0df51aa4f104a972735574842618b8c6d999d4",
                "sha256:ddbb2551d7e0102e7252db79ba445cdab71b26640817ab1e3e3648dad515003b",
                "sha256:deb6be0ac38ece9ba87dea880e438f25ca3eddfac8b002a2ec3d9183a454e8ae",
                "sha256:e06ed3eb3218bc64786f7db41917d4e686cc4856944f53d5bdf83a6884432e12",
                "sha256:e27ad930a842b4c5eb8ac0016b0a54f5aebbe679340c26101df33424142c143c",
                "sha256:e537484df0d8f426ce2afb2d0f8e1c3d0b114b83f8850e5f2fbea0e797bd82ae",
                "sha256:eb00ed941194665c332bf8e078baf037d6c35d7c4f3102ea2d4f16ca94a26dc8",
                "sha256:eb6904c354526e758fda7167b33005998fb68c46fbc10e013ca97f21ca5c8887",
                "sha256:eb8821e09e916165e160797a6c17edda0679379a4be5c716c260e836e122f54b",
                "sha256:efcb3f6676480691518c177e3b465bcddf57cea040302f9f4e6e191af91174d4",
                "sha256:f27273b60488abe721a075bcca6d7f3964f9f6f067c8c4c605743023d7d3944f",
                "sha256:f30c3cb33b24454a82faecaf01b19c18562b1e89558fb6c56de4d9118a032fd5",
                "sha256:fb69256e180cb6c8a894fee62b3afebae785babc1ee98b81cdf68bbca1987f33",
                "sha256:fd1abc0d89e30cc4e02e4064dc67fcc51bd941eb395c502aac3ec19fab46b519",
                "sha256:ff8fa367d09b717b2a17a052544193ad76cd49979c805768879cb63d9ca50561"
            ],
            "markers": "python_full_version >= '3.7.0'",
            "version": "==3.3.2"
        },
        "click": {
            "hashes": [
                "sha256:ae74fb96c20a0277a1d615f1e4d73c8414f5a98db8b799a7931d1582f3390c28",
                "sha256:ca9853ad459e787e2192211578cc907e7594e294c7ccc834310722b41b9ca6de"
            ],
            "markers": "python_version >= '3.7'",
            "version": "==8.1.7"
        },
        "comm": {
            "hashes": [
                "sha256:3fd7a84065306e07bea1773df6eb8282de51ba82f77c72f9c85716ab11fe980e",
                "sha256:e6fb86cb70ff661ee8c9c14e7d36d6de3b4066f1441be4063df9c5009f0a64d3"
            ],
            "markers": "python_version >= '3.8'",
            "version": "==0.2.2"
        },
        "cryptography": {
            "hashes": [
                "sha256:013629ae70b40af70c9a7a5db40abe5d9054e6f4380e50ce769947b73bf3caad",
                "sha256:2346b911eb349ab547076f47f2e035fc8ff2c02380a7cbbf8d87114fa0f1c583",
                "sha256:2f66d9cd9147ee495a8374a45ca445819f8929a3efcd2e3df6428e46c3cbb10b",
                "sha256:2f88d197e66c65be5e42cd72e5c18afbfae3f741742070e3019ac8f4ac57262c",
                "sha256:31f721658a29331f895a5a54e7e82075554ccfb8b163a18719d342f5ffe5ecb1",
                "sha256:343728aac38decfdeecf55ecab3264b015be68fc2816ca800db649607aeee648",
                "sha256:5226d5d21ab681f432a9c1cf8b658c0cb02533eece706b155e5fbd8a0cdd3949",
                "sha256:57080dee41209e556a9a4ce60d229244f7a66ef52750f813bfbe18959770cfba",
                "sha256:5a94eccb2a81a309806027e1670a358b99b8fe8bfe9f8d329f27d72c094dde8c",
                "sha256:6b7c4f03ce01afd3b76cf69a5455caa9cfa3de8c8f493e0d3ab7d20611c8dae9",
                "sha256:7016f837e15b0a1c119d27ecd89b3515f01f90a8615ed5e9427e30d9cdbfed3d",
                "sha256:81884c4d096c272f00aeb1f11cf62ccd39763581645b0812e99a91505fa48e0c",
                "sha256:81d8a521705787afe7a18d5bfb47ea9d9cc068206270aad0b96a725022e18d2e",
                "sha256:8d09d05439ce7baa8e9e95b07ec5b6c886f548deb7e0f69ef25f64b3bce842f2",
                "sha256:961e61cefdcb06e0c6d7e3a1b22ebe8b996eb2bf50614e89384be54c48c6b63d",
                "sha256:9c0c1716c8447ee7dbf08d6db2e5c41c688544c61074b54fc4564196f55c25a7",
                "sha256:a0608251135d0e03111152e41f0cc2392d1e74e35703960d4190b2e0f4ca9c70",
                "sha256:a0c5b2b0585b6af82d7e385f55a8bc568abff8923af147ee3c07bd8b42cda8b2",
                "sha256:ad803773e9df0b92e0a817d22fd8a3675493f690b96130a5e24f1b8fabbea9c7",
                "sha256:b297f90c5723d04bcc8265fc2a0f86d4ea2e0f7ab4b6994459548d3a6b992a14",
                "sha256:ba4f0a211697362e89ad822e667d8d340b4d8d55fae72cdd619389fb5912eefe",
                "sha256:c4783183f7cb757b73b2ae9aed6599b96338eb957233c58ca8f49a49cc32fd5e",
                "sha256:c9bb2ae11bfbab395bdd072985abde58ea9860ed84e59dbc0463a5d0159f5b71",
                "sha256:cafb92b2bc622cd1aa6a1dce4b93307792633f4c5fe1f46c6b97cf67073ec961",
                "sha256:d45b940883a03e19e944456a558b67a41160e367a719833c53de6911cabba2b7",
                "sha256:dc0fdf6787f37b1c6b08e6dfc892d9d068b5bdb671198c72072828b80bd5fe4c",
                "sha256:dea567d1b0e8bc5764b9443858b673b734100c2871dc93163f58c46a97a83d28",
                "sha256:dec9b018df185f08483f294cae6ccac29e7a6e0678996587363dc352dc65c842",
                "sha256:e3ec3672626e1b9e55afd0df6d774ff0e953452886e06e0f1eb7eb0c832e8902",
                "sha256:e599b53fd95357d92304510fb7bda8523ed1f79ca98dce2f43c115950aa78801",
                "sha256:fa76fbb7596cc5839320000cdd5d0955313696d9511debab7ee7278fc8b5c84a",
                "sha256:fff12c88a672ab9c9c1cf7b0c80e3ad9e2ebd9d828d955c126be4fd3e5578c9e"
            ],
            "markers": "python_version >= '3.7'",
            "version": "==42.0.8"
        },
        "debugpy": {
            "hashes": [
                "sha256:016a9fcfc2c6b57f939673c874310d8581d51a0fe0858e7fac4e240c5eb743cb",
                "sha256:0de56aba8249c28a300bdb0672a9b94785074eb82eb672db66c8144fff673146",
                "sha256:1a9fe0829c2b854757b4fd0a338d93bc17249a3bf69ecf765c61d4c522bb92a8",
                "sha256:28acbe2241222b87e255260c76741e1fbf04fdc3b6d094fcf57b6c6f75ce1242",
                "sha256:3a79c6f62adef994b2dbe9fc2cc9cc3864a23575b6e387339ab739873bea53d0",
                "sha256:3bda0f1e943d386cc7a0e71bfa59f4137909e2ed947fb3946c506e113000f741",
                "sha256:3ebb70ba1a6524d19fa7bb122f44b74170c447d5746a503e36adc244a20ac539",
                "sha256:58911e8521ca0c785ac7a0539f1e77e0ce2df753f786188f382229278b4cdf23",
                "sha256:6df9aa9599eb05ca179fb0b810282255202a66835c6efb1d112d21ecb830ddd3",
                "sha256:7a3afa222f6fd3d9dfecd52729bc2e12c93e22a7491405a0ecbf9e1d32d45b39",
                "sha256:7eb7bd2b56ea3bedb009616d9e2f64aab8fc7000d481faec3cd26c98a964bcdd",
                "sha256:92116039b5500633cc8d44ecc187abe2dfa9b90f7a82bbf81d079fcdd506bae9",
                "sha256:a2e658a9630f27534e63922ebf655a6ab60c370f4d2fc5c02a5b19baf4410ace",
                "sha256:bfb20cb57486c8e4793d41996652e5a6a885b4d9175dd369045dad59eaacea42",
                "sha256:caad2846e21188797a1f17fc09c31b84c7c3c23baf2516fed5b40b378515bbf0",
                "sha256:d915a18f0597ef685e88bb35e5d7ab968964b7befefe1aaea1eb5b2640b586c7",
                "sha256:dda73bf69ea479c8577a0448f8c707691152e6c4de7f0c4dec5a4bc11dee516e",
                "sha256:e38beb7992b5afd9d5244e96ad5fa9135e94993b0c551ceebf3fe1a5d9beb234",
                "sha256:edcc9f58ec0fd121a25bc950d4578df47428d72e1a0d66c07403b04eb93bcf98",
                "sha256:efd3fdd3f67a7e576dd869c184c5dd71d9aaa36ded271939da352880c012e703",
                "sha256:f696d6be15be87aef621917585f9bb94b1dc9e8aced570db1b8a6fc14e8f9b42",
                "sha256:fd97ed11a4c7f6d042d320ce03d83b20c3fb40da892f994bc041bbc415d7a099"
            ],
            "markers": "python_version >= '3.8'",
            "version": "==1.8.1"
        },
        "decorator": {
            "hashes": [
                "sha256:637996211036b6385ef91435e4fae22989472f9d571faba8927ba8253acbc330",
                "sha256:b8c3f85900b9dc423225913c5aace94729fe1fa9763b38939a95226f02d37186"
            ],
            "markers": "python_version >= '3.5'",
            "version": "==5.1.1"
        },
        "defusedxml": {
            "hashes": [
                "sha256:1bb3032db185915b62d7c6209c5a8792be6a32ab2fedacc84e01b52c51aa3e69",
                "sha256:a352e7e428770286cc899e2542b6cdaedb2b4953ff269a210103ec58f6198a61"
            ],
            "markers": "python_version >= '2.7' and python_version not in '3.0, 3.1, 3.2, 3.3, 3.4'",
            "version": "==0.7.1"
        },
        "docutils": {
            "hashes": [
                "sha256:33995a6753c30b7f577febfc2c50411fec6aac7f7ffeb7c4cfe5991072dcf9e6",
                "sha256:5e1de4d849fee02c63b040a4a3fd567f4ab104defd8a5511fbbc24a8a017efbc"
            ],
            "markers": "python_version >= '3.7'",
            "version": "==0.19"
        },
        "entrypoints": {
            "hashes": [
                "sha256:b706eddaa9218a19ebcd67b56818f05bb27589b1ca9e8d797b74affad4ccacd4",
                "sha256:f174b5ff827504fd3cd97cc3f8649f3693f51538c7e4bdf3ef002c8429d42f9f"
            ],
            "markers": "python_version >= '3.6'",
            "version": "==0.4"
        },
        "exceptiongroup": {
            "hashes": [
                "sha256:5258b9ed329c5bbdd31a309f53cbfb0b155341807f6ff7606a1e801a891b29ad",
                "sha256:a4785e48b045528f5bfe627b6ad554ff32def154f42372786903b7abcfe1aa16"
            ],
            "markers": "python_version < '3.11'",
            "version": "==1.2.1"
        },
        "executing": {
            "hashes": [
                "sha256:35afe2ce3affba8ee97f2d69927fa823b08b472b7b994e36a52a964b93d16147",
                "sha256:eac49ca94516ccc753f9fb5ce82603156e590b27525a8bc32cce8ae302eb61bc"
            ],
            "markers": "python_version >= '3.5'",
            "version": "==2.0.1"
        },
        "fastjsonschema": {
            "hashes": [
                "sha256:3672b47bc94178c9f23dbb654bf47440155d4db9df5f7bc47643315f9c405cd0",
                "sha256:e3126a94bdc4623d3de4485f8d468a12f02a67921315ddc87836d6e456dc789d"
            ],
            "version": "==2.19.1"
        },
        "fqdn": {
            "hashes": [
                "sha256:105ed3677e767fb5ca086a0c1f4bb66ebc3c100be518f0e0d755d9eae164d89f",
                "sha256:3a179af3761e4df6eb2e026ff9e1a3033d3587bf980a0b1b2e1e5d08d7358014"
            ],
            "version": "==1.5.1"
        },
        "idna": {
            "hashes": [
                "sha256:028ff3aadf0609c1fd278d8ea3089299412a7a8b9bd005dd08b9f8285bcb5cfc",
                "sha256:82fee1fc78add43492d3a1898bfa6d8a904cc97d8427f683ed8e798d07761aa0"
            ],
            "markers": "python_version >= '3.5'",
            "version": "==3.7"
        },
        "imagesize": {
            "hashes": [
                "sha256:0d8d18d08f840c19d0ee7ca1fd82490fdc3729b7ac93f49870406ddde8ef8d8b",
                "sha256:69150444affb9cb0d5cc5a92b3676f0b2fb7cd9ae39e947a5e11a36b4497cd4a"
            ],
            "markers": "python_version >= '2.7' and python_version not in '3.0, 3.1, 3.2, 3.3'",
            "version": "==1.4.1"
        },
        "importlib-metadata": {
            "hashes": [
                "sha256:30962b96c0c223483ed6cc7280e7f0199feb01a0e40cfae4d4450fc6fab1f570",
                "sha256:b78938b926ee8d5f020fc4772d487045805a55ddbad2ecf21c6d60938dc7fcd2"
            ],
            "markers": "python_version >= '3.8'",
            "version": "==7.1.0"
        },
        "ipykernel": {
            "hashes": [
                "sha256:1181e653d95c6808039c509ef8e67c4126b3b3af7781496c7cbfb5ed938a27da",
                "sha256:3d44070060f9475ac2092b760123fadf105d2e2493c24848b6691a7c4f42af5c"
            ],
            "index": "pypi",
<<<<<<< HEAD
=======
            "markers": "python_version >= '3.8'",
>>>>>>> f181509e
            "version": "==6.29.4"
        },
        "ipython": {
            "hashes": [
                "sha256:53eee7ad44df903a06655871cbab66d156a051fd86f3ec6750470ac9604ac1ab",
                "sha256:c6ed726a140b6e725b911528f80439c534fac915246af3efc39440a6b0f9d716"
            ],
            "markers": "python_version >= '3.10'",
            "version": "==8.25.0"
        },
        "ipython-genutils": {
            "hashes": [
                "sha256:72dd37233799e619666c9f639a9da83c34013a73e8bbc79a7a6348d93c61fab8",
                "sha256:eb2e116e75ecef9d4d228fdc66af54269afa26ab4463042e33785b887c628ba8"
            ],
            "version": "==0.2.0"
        },
        "isoduration": {
            "hashes": [
                "sha256:ac2f9015137935279eac671f94f89eb00584f940f5dc49462a0c4ee692ba1bd9",
                "sha256:b2904c2a4228c3d44f409c8ae8e2370eb21a26f7ac2ec5446df141dde3452042"
            ],
            "version": "==20.11.0"
        },
        "jaraco.classes": {
            "hashes": [
                "sha256:47a024b51d0239c0dd8c8540c6c7f484be3b8fcf0b2d85c13825780d3b3f3acd",
                "sha256:f662826b6bed8cace05e7ff873ce0f9283b5c924470fe664fff1c2f00f581790"
            ],
            "markers": "python_version >= '3.8'",
            "version": "==3.4.0"
        },
        "jaraco.context": {
            "hashes": [
                "sha256:3e16388f7da43d384a1a7cd3452e72e14732ac9fe459678773a3608a812bf266",
                "sha256:c2f67165ce1f9be20f32f650f25d8edfc1646a8aeee48ae06fb35f90763576d2"
            ],
            "markers": "python_version >= '3.8'",
            "version": "==5.3.0"
        },
        "jaraco.functools": {
            "hashes": [
                "sha256:3b24ccb921d6b593bdceb56ce14799204f473976e2a9d4b15b04d0f2c2326664",
                "sha256:d33fa765374c0611b52f8b3a795f8900869aa88c84769d4d1746cd68fb28c3e8"
            ],
            "markers": "python_version >= '3.8'",
            "version": "==4.0.1"
        },
        "jedi": {
            "hashes": [
                "sha256:cf0496f3651bc65d7174ac1b7d043eff454892c708a87d1b683e57b569927ffd",
                "sha256:e983c654fe5c02867aef4cdfce5a2fbb4a50adc0af145f70504238f18ef5e7e0"
            ],
            "markers": "python_version >= '3.6'",
            "version": "==0.19.1"
        },
        "jeepney": {
            "hashes": [
                "sha256:5efe48d255973902f6badc3ce55e2aa6c5c3b3bc642059ef3a91247bcfcc5806",
                "sha256:c0a454ad016ca575060802ee4d590dd912e35c122fa04e70306de3d076cce755"
            ],
            "markers": "sys_platform == 'linux'",
            "version": "==0.8.0"
        },
        "jinja2": {
            "hashes": [
                "sha256:4a3aee7acbbe7303aede8e9648d13b8bf88a429282aa6122a993f0ac800cb369",
                "sha256:bc5dd2abb727a5319567b7a813e6a2e7318c39f4f487cfe6c89c6f9c7d25197d"
            ],
            "markers": "python_version >= '3.7'",
            "version": "==3.1.4"
        },
        "joblib": {
            "hashes": [
                "sha256:06d478d5674cbc267e7496a410ee875abd68e4340feff4490bcb7afb88060ae6",
                "sha256:2382c5816b2636fbd20a09e0f4e9dad4736765fdfb7dca582943b9c1366b3f0e"
            ],
            "markers": "python_version >= '3.8'",
            "version": "==1.4.2"
        },
        "jsonpointer": {
            "hashes": [
                "sha256:15d51bba20eea3165644553647711d150376234112651b4f1811022aecad7d7a",
                "sha256:585cee82b70211fa9e6043b7bb89db6e1aa49524340dde8ad6b63206ea689d88"
            ],
            "version": "==2.4"
        },
        "jsonschema": {
            "extras": [
                "format-nongpl"
            ],
            "hashes": [
                "sha256:5b22d434a45935119af990552c862e5d6d564e8f6601206b305a61fdf661a2b7",
                "sha256:ff4cfd6b1367a40e7bc6411caec72effadd3db0bbe5017de188f2d6108335802"
            ],
            "markers": "python_version >= '3.8'",
            "version": "==4.22.0"
        },
        "jsonschema-specifications": {
            "hashes": [
                "sha256:48a76787b3e70f5ed53f1160d2b81f586e4ca6d1548c5de7085d1682674764cc",
                "sha256:87e4fdf3a94858b8a2ba2778d9ba57d8a9cafca7c7489c46ba0d30a8bc6a9c3c"
            ],
            "markers": "python_version >= '3.8'",
            "version": "==2023.12.1"
        },
        "jupyter-client": {
            "hashes": [
                "sha256:2bda14d55ee5ba58552a8c53ae43d215ad9868853489213f37da060ced54d8df",
                "sha256:50cbc5c66fd1b8f65ecb66bc490ab73217993632809b6e505687de18e9dea39f"
            ],
            "markers": "python_version >= '3.8'",
            "version": "==8.6.2"
        },
        "jupyter-core": {
            "hashes": [
                "sha256:4f7315d2f6b4bcf2e3e7cb6e46772eba760ae459cd1f59d29eb57b0a01bd7409",
                "sha256:aa5f8d32bbf6b431ac830496da7392035d6f61b4f54872f15c4bd2a9c3f536d9"
            ],
            "markers": "python_version >= '3.8'",
            "version": "==5.7.2"
        },
        "jupyter-events": {
            "hashes": [
                "sha256:4b72130875e59d57716d327ea70d3ebc3af1944d3717e5a498b8a06c6c159960",
                "sha256:670b8229d3cc882ec782144ed22e0d29e1c2d639263f92ca8383e66682845e22"
            ],
            "markers": "python_version >= '3.8'",
            "version": "==0.10.0"
        },
        "jupyter-server": {
            "hashes": [
                "sha256:12558d158ec7a0653bf96cc272bc7ad79e0127d503b982ed144399346694f726",
                "sha256:16f7177c3a4ea8fe37784e2d31271981a812f0b2874af17339031dc3510cc2a5"
            ],
            "markers": "python_version >= '3.8'",
            "version": "==2.14.1"
        },
        "jupyter-server-terminals": {
            "hashes": [
                "sha256:41ee0d7dc0ebf2809c668e0fc726dfaf258fcd3e769568996ca731b6194ae9aa",
                "sha256:5ae0295167220e9ace0edcfdb212afd2b01ee8d179fe6f23c899590e9b8a5269"
            ],
            "markers": "python_version >= '3.8'",
            "version": "==0.5.3"
        },
        "jupyterlab-pygments": {
            "hashes": [
                "sha256:721aca4d9029252b11cfa9d185e5b5af4d54772bb8072f9b7036f4170054d35d",
                "sha256:841a89020971da1d8693f1a99997aefc5dc424bb1b251fd6322462a1b8842780"
            ],
            "markers": "python_version >= '3.8'",
            "version": "==0.3.0"
        },
        "keyring": {
            "hashes": [
                "sha256:2458681cdefc0dbc0b7eb6cf75d0b98e59f9ad9b2d4edd319d18f68bdca95e50",
                "sha256:daaffd42dbda25ddafb1ad5fec4024e5bbcfe424597ca1ca452b299861e49f1b"
            ],
            "markers": "python_version >= '3.8'",
            "version": "==25.2.1"
        },
        "lightgbm": {
            "hashes": [
                "sha256:2e94bd1b3ab29d173102c9c1d80db2e27ad7e43b8ff5a74c5cb7984b37d19f45",
                "sha256:5d25d16e77c844c297ece2044df57651139bc3c8ad8c4108916374267ac68b64",
                "sha256:8e788c56853316fc5d35db726d81bd002c721038c856853952287f68082e0158",
                "sha256:e4f1529cad416066964f9af0efad208787861e9f2181b7f9ee7fc9bacc082d4f",
                "sha256:f4cba3b4f29336ad7e801cb32d9b948ea4cc5300dda650b78bcdfe36b3e2c4b2"
            ],
            "index": "pypi",
            "version": "==3.3.2"
        },
        "lxml": {
            "hashes": [
                "sha256:02437fb7308386867c8b7b0e5bc4cd4b04548b1c5d089ffb8e7b31009b961dc3",
                "sha256:02f6a8eb6512fdc2fd4ca10a49c341c4e109aa6e9448cc4859af5b949622715a",
                "sha256:05f8757b03208c3f50097761be2dea0aba02e94f0dc7023ed73a7bb14ff11eb0",
                "sha256:06668e39e1f3c065349c51ac27ae430719d7806c026fec462e5693b08b95696b",
                "sha256:07542787f86112d46d07d4f3c4e7c760282011b354d012dc4141cc12a68cef5f",
                "sha256:08ea0f606808354eb8f2dfaac095963cb25d9d28e27edcc375d7b30ab01abbf6",
                "sha256:0969e92af09c5687d769731e3f39ed62427cc72176cebb54b7a9d52cc4fa3b73",
                "sha256:0a028b61a2e357ace98b1615fc03f76eb517cc028993964fe08ad514b1e8892d",
                "sha256:0b3f5016e00ae7630a4b83d0868fca1e3d494c78a75b1c7252606a3a1c5fc2ad",
                "sha256:13e69be35391ce72712184f69000cda04fc89689429179bc4c0ae5f0b7a8c21b",
                "sha256:16a8326e51fcdffc886294c1e70b11ddccec836516a343f9ed0f82aac043c24a",
                "sha256:19b4e485cd07b7d83e3fe3b72132e7df70bfac22b14fe4bf7a23822c3a35bff5",
                "sha256:1a2569a1f15ae6c8c64108a2cd2b4a858fc1e13d25846be0666fc144715e32ab",
                "sha256:1a7aca7964ac4bb07680d5c9d63b9d7028cace3e2d43175cb50bba8c5ad33316",
                "sha256:1b590b39ef90c6b22ec0be925b211298e810b4856909c8ca60d27ffbca6c12e6",
                "sha256:1d8a701774dfc42a2f0b8ccdfe7dbc140500d1049e0632a611985d943fcf12df",
                "sha256:1e275ea572389e41e8b039ac076a46cb87ee6b8542df3fff26f5baab43713bca",
                "sha256:2304d3c93f2258ccf2cf7a6ba8c761d76ef84948d87bf9664e14d203da2cd264",
                "sha256:23441e2b5339bc54dc949e9e675fa35efe858108404ef9aa92f0456929ef6fe8",
                "sha256:23cfafd56887eaed93d07bc4547abd5e09d837a002b791e9767765492a75883f",
                "sha256:28bf95177400066596cdbcfc933312493799382879da504633d16cf60bba735b",
                "sha256:2eb2227ce1ff998faf0cd7fe85bbf086aa41dfc5af3b1d80867ecfe75fb68df3",
                "sha256:2fb0ba3e8566548d6c8e7dd82a8229ff47bd8fb8c2da237607ac8e5a1b8312e5",
                "sha256:303f540ad2dddd35b92415b74b900c749ec2010e703ab3bfd6660979d01fd4ed",
                "sha256:339ee4a4704bc724757cd5dd9dc8cf4d00980f5d3e6e06d5847c1b594ace68ab",
                "sha256:33ce9e786753743159799fdf8e92a5da351158c4bfb6f2db0bf31e7892a1feb5",
                "sha256:343ab62e9ca78094f2306aefed67dcfad61c4683f87eee48ff2fd74902447726",
                "sha256:34e17913c431f5ae01d8658dbf792fdc457073dcdfbb31dc0cc6ab256e664a8d",
                "sha256:364d03207f3e603922d0d3932ef363d55bbf48e3647395765f9bfcbdf6d23632",
                "sha256:38b67afb0a06b8575948641c1d6d68e41b83a3abeae2ca9eed2ac59892b36706",
                "sha256:3a745cc98d504d5bd2c19b10c79c61c7c3df9222629f1b6210c0368177589fb8",
                "sha256:3b019d4ee84b683342af793b56bb35034bd749e4cbdd3d33f7d1107790f8c472",
                "sha256:3b6a30a9ab040b3f545b697cb3adbf3696c05a3a68aad172e3fd7ca73ab3c835",
                "sha256:3d1e35572a56941b32c239774d7e9ad724074d37f90c7a7d499ab98761bd80cf",
                "sha256:3d98de734abee23e61f6b8c2e08a88453ada7d6486dc7cdc82922a03968928db",
                "sha256:453d037e09a5176d92ec0fd282e934ed26d806331a8b70ab431a81e2fbabf56d",
                "sha256:45f9494613160d0405682f9eee781c7e6d1bf45f819654eb249f8f46a2c22545",
                "sha256:4820c02195d6dfb7b8508ff276752f6b2ff8b64ae5d13ebe02e7667e035000b9",
                "sha256:49095a38eb333aaf44c06052fd2ec3b8f23e19747ca7ec6f6c954ffea6dbf7be",
                "sha256:4aefd911793b5d2d7a921233a54c90329bf3d4a6817dc465f12ffdfe4fc7b8fe",
                "sha256:4bc6cb140a7a0ad1f7bc37e018d0ed690b7b6520ade518285dc3171f7a117905",
                "sha256:4c30a2f83677876465f44c018830f608fa3c6a8a466eb223535035fbc16f3438",
                "sha256:50127c186f191b8917ea2fb8b206fbebe87fd414a6084d15568c27d0a21d60db",
                "sha256:50ccb5d355961c0f12f6cf24b7187dbabd5433f29e15147a67995474f27d1776",
                "sha256:519895c99c815a1a24a926d5b60627ce5ea48e9f639a5cd328bda0515ea0f10c",
                "sha256:54401c77a63cc7d6dc4b4e173bb484f28a5607f3df71484709fe037c92d4f0ed",
                "sha256:546cf886f6242dff9ec206331209db9c8e1643ae642dea5fdbecae2453cb50fd",
                "sha256:55ce6b6d803890bd3cc89975fca9de1dff39729b43b73cb15ddd933b8bc20484",
                "sha256:56793b7a1a091a7c286b5f4aa1fe4ae5d1446fe742d00cdf2ffb1077865db10d",
                "sha256:57f0a0bbc9868e10ebe874e9f129d2917750adf008fe7b9c1598c0fbbfdde6a6",
                "sha256:5b8c041b6265e08eac8a724b74b655404070b636a8dd6d7a13c3adc07882ef30",
                "sha256:5e097646944b66207023bc3c634827de858aebc226d5d4d6d16f0b77566ea182",
                "sha256:60499fe961b21264e17a471ec296dcbf4365fbea611bf9e303ab69db7159ce61",
                "sha256:610b5c77428a50269f38a534057444c249976433f40f53e3b47e68349cca1425",
                "sha256:625e3ef310e7fa3a761d48ca7ea1f9d8718a32b1542e727d584d82f4453d5eeb",
                "sha256:657a972f46bbefdbba2d4f14413c0d079f9ae243bd68193cb5061b9732fa54c1",
                "sha256:69ab77a1373f1e7563e0fb5a29a8440367dec051da6c7405333699d07444f511",
                "sha256:6a520b4f9974b0a0a6ed73c2154de57cdfd0c8800f4f15ab2b73238ffed0b36e",
                "sha256:6d68ce8e7b2075390e8ac1e1d3a99e8b6372c694bbe612632606d1d546794207",
                "sha256:6dcc3d17eac1df7859ae01202e9bb11ffa8c98949dcbeb1069c8b9a75917e01b",
                "sha256:6dfdc2bfe69e9adf0df4915949c22a25b39d175d599bf98e7ddf620a13678585",
                "sha256:739e36ef7412b2bd940f75b278749106e6d025e40027c0b94a17ef7968d55d56",
                "sha256:7429e7faa1a60cad26ae4227f4dd0459efde239e494c7312624ce228e04f6391",
                "sha256:74da9f97daec6928567b48c90ea2c82a106b2d500f397eeb8941e47d30b1ca85",
                "sha256:74e4f025ef3db1c6da4460dd27c118d8cd136d0391da4e387a15e48e5c975147",
                "sha256:75a9632f1d4f698b2e6e2e1ada40e71f369b15d69baddb8968dcc8e683839b18",
                "sha256:76acba4c66c47d27c8365e7c10b3d8016a7da83d3191d053a58382311a8bf4e1",
                "sha256:79d1fb9252e7e2cfe4de6e9a6610c7cbb99b9708e2c3e29057f487de5a9eaefa",
                "sha256:7ce7ad8abebe737ad6143d9d3bf94b88b93365ea30a5b81f6877ec9c0dee0a48",
                "sha256:7ed07b3062b055d7a7f9d6557a251cc655eed0b3152b76de619516621c56f5d3",
                "sha256:7ff762670cada8e05b32bf1e4dc50b140790909caa8303cfddc4d702b71ea184",
                "sha256:8268cbcd48c5375f46e000adb1390572c98879eb4f77910c6053d25cc3ac2c67",
                "sha256:875a3f90d7eb5c5d77e529080d95140eacb3c6d13ad5b616ee8095447b1d22e7",
                "sha256:89feb82ca055af0fe797a2323ec9043b26bc371365847dbe83c7fd2e2f181c34",
                "sha256:8a7e24cb69ee5f32e003f50e016d5fde438010c1022c96738b04fc2423e61706",
                "sha256:8ab6a358d1286498d80fe67bd3d69fcbc7d1359b45b41e74c4a26964ca99c3f8",
                "sha256:8b8df03a9e995b6211dafa63b32f9d405881518ff1ddd775db4e7b98fb545e1c",
                "sha256:8cf85a6e40ff1f37fe0f25719aadf443686b1ac7652593dc53c7ef9b8492b115",
                "sha256:8e8d351ff44c1638cb6e980623d517abd9f580d2e53bfcd18d8941c052a5a009",
                "sha256:9164361769b6ca7769079f4d426a41df6164879f7f3568be9086e15baca61466",
                "sha256:96e85aa09274955bb6bd483eaf5b12abadade01010478154b0ec70284c1b1526",
                "sha256:981a06a3076997adf7c743dcd0d7a0415582661e2517c7d961493572e909aa1d",
                "sha256:9cd5323344d8ebb9fb5e96da5de5ad4ebab993bbf51674259dbe9d7a18049525",
                "sha256:9d6c6ea6a11ca0ff9cd0390b885984ed31157c168565702959c25e2191674a14",
                "sha256:a02d3c48f9bb1e10c7788d92c0c7db6f2002d024ab6e74d6f45ae33e3d0288a3",
                "sha256:a233bb68625a85126ac9f1fc66d24337d6e8a0f9207b688eec2e7c880f012ec0",
                "sha256:a2f6a1bc2460e643785a2cde17293bd7a8f990884b822f7bca47bee0a82fc66b",
                "sha256:a6d17e0370d2516d5bb9062c7b4cb731cff921fc875644c3d751ad857ba9c5b1",
                "sha256:a6d2092797b388342c1bc932077ad232f914351932353e2e8706851c870bca1f",
                "sha256:ab67ed772c584b7ef2379797bf14b82df9aa5f7438c5b9a09624dd834c1c1aaf",
                "sha256:ac6540c9fff6e3813d29d0403ee7a81897f1d8ecc09a8ff84d2eea70ede1cdbf",
                "sha256:ae4073a60ab98529ab8a72ebf429f2a8cc612619a8c04e08bed27450d52103c0",
                "sha256:ae791f6bd43305aade8c0e22f816b34f3b72b6c820477aab4d18473a37e8090b",
                "sha256:aef5474d913d3b05e613906ba4090433c515e13ea49c837aca18bde190853dff",
                "sha256:b0b3f2df149efb242cee2ffdeb6674b7f30d23c9a7af26595099afaf46ef4e88",
                "sha256:b128092c927eaf485928cec0c28f6b8bead277e28acf56800e972aa2c2abd7a2",
                "sha256:b16db2770517b8799c79aa80f4053cd6f8b716f21f8aca962725a9565ce3ee40",
                "sha256:b336b0416828022bfd5a2e3083e7f5ba54b96242159f83c7e3eebaec752f1716",
                "sha256:b47633251727c8fe279f34025844b3b3a3e40cd1b198356d003aa146258d13a2",
                "sha256:b537bd04d7ccd7c6350cdaaaad911f6312cbd61e6e6045542f781c7f8b2e99d2",
                "sha256:b5e4ef22ff25bfd4ede5f8fb30f7b24446345f3e79d9b7455aef2836437bc38a",
                "sha256:b74b9ea10063efb77a965a8d5f4182806fbf59ed068b3c3fd6f30d2ac7bee734",
                "sha256:bb2dc4898180bea79863d5487e5f9c7c34297414bad54bcd0f0852aee9cfdb87",
                "sha256:bbc4b80af581e18568ff07f6395c02114d05f4865c2812a1f02f2eaecf0bfd48",
                "sha256:bcc98f911f10278d1daf14b87d65325851a1d29153caaf146877ec37031d5f36",
                "sha256:be49ad33819d7dcc28a309b86d4ed98e1a65f3075c6acd3cd4fe32103235222b",
                "sha256:bec4bd9133420c5c52d562469c754f27c5c9e36ee06abc169612c959bd7dbb07",
                "sha256:c2faf60c583af0d135e853c86ac2735ce178f0e338a3c7f9ae8f622fd2eb788c",
                "sha256:c689d0d5381f56de7bd6966a4541bff6e08bf8d3871bbd89a0c6ab18aa699573",
                "sha256:c7079d5eb1c1315a858bbf180000757db8ad904a89476653232db835c3114001",
                "sha256:cb3942960f0beb9f46e2a71a3aca220d1ca32feb5a398656be934320804c0df9",
                "sha256:cd9e78285da6c9ba2d5c769628f43ef66d96ac3085e59b10ad4f3707980710d3",
                "sha256:cf2a978c795b54c539f47964ec05e35c05bd045db5ca1e8366988c7f2fe6b3ce",
                "sha256:d14a0d029a4e176795cef99c056d58067c06195e0c7e2dbb293bf95c08f772a3",
                "sha256:d237ba6664b8e60fd90b8549a149a74fcc675272e0e95539a00522e4ca688b04",
                "sha256:d26a618ae1766279f2660aca0081b2220aca6bd1aa06b2cf73f07383faf48927",
                "sha256:d28cb356f119a437cc58a13f8135ab8a4c8ece18159eb9194b0d269ec4e28083",
                "sha256:d4ed0c7cbecde7194cd3228c044e86bf73e30a23505af852857c09c24e77ec5d",
                "sha256:d83e2d94b69bf31ead2fa45f0acdef0757fa0458a129734f59f67f3d2eb7ef32",
                "sha256:d8bbcd21769594dbba9c37d3c819e2d5847656ca99c747ddb31ac1701d0c0ed9",
                "sha256:d9b342c76003c6b9336a80efcc766748a333573abf9350f4094ee46b006ec18f",
                "sha256:dc911208b18842a3a57266d8e51fc3cfaccee90a5351b92079beed912a7914c2",
                "sha256:dfa7c241073d8f2b8e8dbc7803c434f57dbb83ae2a3d7892dd068d99e96efe2c",
                "sha256:e282aedd63c639c07c3857097fc0e236f984ceb4089a8b284da1c526491e3f3d",
                "sha256:e290d79a4107d7d794634ce3e985b9ae4f920380a813717adf61804904dc4393",
                "sha256:e3d9d13603410b72787579769469af730c38f2f25505573a5888a94b62b920f8",
                "sha256:e481bba1e11ba585fb06db666bfc23dbe181dbafc7b25776156120bf12e0d5a6",
                "sha256:e49b052b768bb74f58c7dda4e0bdf7b79d43a9204ca584ffe1fb48a6f3c84c66",
                "sha256:eb00b549b13bd6d884c863554566095bf6fa9c3cecb2e7b399c4bc7904cb33b5",
                "sha256:ec87c44f619380878bd49ca109669c9f221d9ae6883a5bcb3616785fa8f94c97",
                "sha256:edcfa83e03370032a489430215c1e7783128808fd3e2e0a3225deee278585196",
                "sha256:f11ae142f3a322d44513de1018b50f474f8f736bc3cd91d969f464b5bfef8836",
                "sha256:f2a09f6184f17a80897172863a655467da2b11151ec98ba8d7af89f17bf63dae",
                "sha256:f5b65529bb2f21ac7861a0e94fdbf5dc0daab41497d18223b46ee8515e5ad297",
                "sha256:f60fdd125d85bf9c279ffb8e94c78c51b3b6a37711464e1f5f31078b45002421",
                "sha256:f61efaf4bed1cc0860e567d2ecb2363974d414f7f1f124b1df368bbf183453a6",
                "sha256:f90e552ecbad426eab352e7b2933091f2be77115bb16f09f78404861c8322981",
                "sha256:f956196ef61369f1685d14dad80611488d8dc1ef00be57c0c5a03064005b0f30",
                "sha256:fb91819461b1b56d06fa4bcf86617fac795f6a99d12239fb0c68dbeba41a0a30",
                "sha256:fbc9d316552f9ef7bba39f4edfad4a734d3d6f93341232a9dddadec4f15d425f",
                "sha256:ff69a9a0b4b17d78170c73abe2ab12084bdf1691550c5629ad1fe7849433f324",
                "sha256:ffb2be176fed4457e445fe540617f0252a72a8bc56208fd65a690fdb1f57660b"
            ],
            "markers": "python_version >= '3.6'",
            "version": "==5.2.2"
        },
        "m2r2": {
            "hashes": [
                "sha256:86157721eb6eabcd54d4eea7195890cc58fa6188b8d0abea633383cfbb5e11e3",
                "sha256:e62bcb0e74b3ce19cda0737a0556b04cf4a43b785072fcef474558f2c1482ca8"
            ],
            "index": "pypi",
            "markers": "python_version >= '3.7'",
            "version": "==0.3.3.post2"
        },
        "markdown-it-py": {
            "hashes": [
                "sha256:355216845c60bd96232cd8d8c40e8f9765cc86f46880e43a8fd22dc1a1a8cab1",
                "sha256:e3f60a94fa066dc52ec76661e37c851cb232d92f9886b15cb560aaada2df8feb"
            ],
            "markers": "python_version >= '3.8'",
            "version": "==3.0.0"
        },
        "markupsafe": {
            "hashes": [
                "sha256:00e046b6dd71aa03a41079792f8473dc494d564611a8f89bbbd7cb93295ebdcf",
                "sha256:075202fa5b72c86ad32dc7d0b56024ebdbcf2048c0ba09f1cde31bfdd57bcfff",
                "sha256:0e397ac966fdf721b2c528cf028494e86172b4feba51d65f81ffd65c63798f3f",
                "sha256:17b950fccb810b3293638215058e432159d2b71005c74371d784862b7e4683f3",
                "sha256:1f3fbcb7ef1f16e48246f704ab79d79da8a46891e2da03f8783a5b6fa41a9532",
                "sha256:2174c595a0d73a3080ca3257b40096db99799265e1c27cc5a610743acd86d62f",
                "sha256:2b7c57a4dfc4f16f7142221afe5ba4e093e09e728ca65c51f5620c9aaeb9a617",
                "sha256:2d2d793e36e230fd32babe143b04cec8a8b3eb8a3122d2aceb4a371e6b09b8df",
                "sha256:30b600cf0a7ac9234b2638fbc0fb6158ba5bdcdf46aeb631ead21248b9affbc4",
                "sha256:397081c1a0bfb5124355710fe79478cdbeb39626492b15d399526ae53422b906",
                "sha256:3a57fdd7ce31c7ff06cdfbf31dafa96cc533c21e443d57f5b1ecc6cdc668ec7f",
                "sha256:3c6b973f22eb18a789b1460b4b91bf04ae3f0c4234a0a6aa6b0a92f6f7b951d4",
                "sha256:3e53af139f8579a6d5f7b76549125f0d94d7e630761a2111bc431fd820e163b8",
                "sha256:4096e9de5c6fdf43fb4f04c26fb114f61ef0bf2e5604b6ee3019d51b69e8c371",
                "sha256:4275d846e41ecefa46e2015117a9f491e57a71ddd59bbead77e904dc02b1bed2",
                "sha256:4c31f53cdae6ecfa91a77820e8b151dba54ab528ba65dfd235c80b086d68a465",
                "sha256:4f11aa001c540f62c6166c7726f71f7573b52c68c31f014c25cc7901deea0b52",
                "sha256:5049256f536511ee3f7e1b3f87d1d1209d327e818e6ae1365e8653d7e3abb6a6",
                "sha256:58c98fee265677f63a4385256a6d7683ab1832f3ddd1e66fe948d5880c21a169",
                "sha256:598e3276b64aff0e7b3451b72e94fa3c238d452e7ddcd893c3ab324717456bad",
                "sha256:5b7b716f97b52c5a14bffdf688f971b2d5ef4029127f1ad7a513973cfd818df2",
                "sha256:5dedb4db619ba5a2787a94d877bc8ffc0566f92a01c0ef214865e54ecc9ee5e0",
                "sha256:619bc166c4f2de5caa5a633b8b7326fbe98e0ccbfacabd87268a2b15ff73a029",
                "sha256:629ddd2ca402ae6dbedfceeba9c46d5f7b2a61d9749597d4307f943ef198fc1f",
                "sha256:656f7526c69fac7f600bd1f400991cc282b417d17539a1b228617081106feb4a",
                "sha256:6ec585f69cec0aa07d945b20805be741395e28ac1627333b1c5b0105962ffced",
                "sha256:72b6be590cc35924b02c78ef34b467da4ba07e4e0f0454a2c5907f473fc50ce5",
                "sha256:7502934a33b54030eaf1194c21c692a534196063db72176b0c4028e140f8f32c",
                "sha256:7a68b554d356a91cce1236aa7682dc01df0edba8d043fd1ce607c49dd3c1edcf",
                "sha256:7b2e5a267c855eea6b4283940daa6e88a285f5f2a67f2220203786dfa59b37e9",
                "sha256:823b65d8706e32ad2df51ed89496147a42a2a6e01c13cfb6ffb8b1e92bc910bb",
                "sha256:8590b4ae07a35970728874632fed7bd57b26b0102df2d2b233b6d9d82f6c62ad",
                "sha256:8dd717634f5a044f860435c1d8c16a270ddf0ef8588d4887037c5028b859b0c3",
                "sha256:8dec4936e9c3100156f8a2dc89c4b88d5c435175ff03413b443469c7c8c5f4d1",
                "sha256:97cafb1f3cbcd3fd2b6fbfb99ae11cdb14deea0736fc2b0952ee177f2b813a46",
                "sha256:a17a92de5231666cfbe003f0e4b9b3a7ae3afb1ec2845aadc2bacc93ff85febc",
                "sha256:a549b9c31bec33820e885335b451286e2969a2d9e24879f83fe904a5ce59d70a",
                "sha256:ac07bad82163452a6884fe8fa0963fb98c2346ba78d779ec06bd7a6262132aee",
                "sha256:ae2ad8ae6ebee9d2d94b17fb62763125f3f374c25618198f40cbb8b525411900",
                "sha256:b91c037585eba9095565a3556f611e3cbfaa42ca1e865f7b8015fe5c7336d5a5",
                "sha256:bc1667f8b83f48511b94671e0e441401371dfd0f0a795c7daa4a3cd1dde55bea",
                "sha256:bec0a414d016ac1a18862a519e54b2fd0fc8bbfd6890376898a6c0891dd82e9f",
                "sha256:bf50cd79a75d181c9181df03572cdce0fbb75cc353bc350712073108cba98de5",
                "sha256:bff1b4290a66b490a2f4719358c0cdcd9bafb6b8f061e45c7a2460866bf50c2e",
                "sha256:c061bb86a71b42465156a3ee7bd58c8c2ceacdbeb95d05a99893e08b8467359a",
                "sha256:c8b29db45f8fe46ad280a7294f5c3ec36dbac9491f2d1c17345be8e69cc5928f",
                "sha256:ce409136744f6521e39fd8e2a24c53fa18ad67aa5bc7c2cf83645cce5b5c4e50",
                "sha256:d050b3361367a06d752db6ead6e7edeb0009be66bc3bae0ee9d97fb326badc2a",
                "sha256:d283d37a890ba4c1ae73ffadf8046435c76e7bc2247bbb63c00bd1a709c6544b",
                "sha256:d9fad5155d72433c921b782e58892377c44bd6252b5af2f67f16b194987338a4",
                "sha256:daa4ee5a243f0f20d528d939d06670a298dd39b1ad5f8a72a4275124a7819eff",
                "sha256:db0b55e0f3cc0be60c1f19efdde9a637c32740486004f20d1cff53c3c0ece4d2",
                "sha256:e61659ba32cf2cf1481e575d0462554625196a1f2fc06a1c777d3f48e8865d46",
                "sha256:ea3d8a3d18833cf4304cd2fc9cbb1efe188ca9b5efef2bdac7adc20594a0e46b",
                "sha256:ec6a563cff360b50eed26f13adc43e61bc0c04d94b8be985e6fb24b81f6dcfdf",
                "sha256:f5dfb42c4604dddc8e4305050aa6deb084540643ed5804d7455b5df8fe16f5e5",
                "sha256:fa173ec60341d6bb97a89f5ea19c85c5643c1e7dedebc22f5181eb73573142c5",
                "sha256:fa9db3f79de01457b03d4f01b34cf91bc0048eb2c3846ff26f66687c2f6d16ab",
                "sha256:fce659a462a1be54d2ffcacea5e3ba2d74daa74f30f5f143fe0c58636e355fdd",
                "sha256:ffee1f21e5ef0d712f9033568f8344d5da8cc2869dbd08d87c84656e6a2d2f68"
            ],
            "markers": "python_version >= '3.7'",
            "version": "==2.1.5"
        },
        "matplotlib-inline": {
            "hashes": [
                "sha256:8423b23ec666be3d16e16b60bdd8ac4e86e840ebd1dd11a30b9f117f2fa0ab90",
                "sha256:df192d39a4ff8f21b1895d72e6a13f5fcc5099f00fa84384e0ea28c2cc0653ca"
            ],
            "markers": "python_version >= '3.8'",
            "version": "==0.1.7"
        },
        "mdurl": {
            "hashes": [
                "sha256:84008a41e51615a49fc9966191ff91509e3c40b939176e643fd50a5c2196b8f8",
                "sha256:bb413d29f5eea38f31dd4754dd7377d4465116fb207585f97bf925588687c1ba"
            ],
            "markers": "python_version >= '3.7'",
            "version": "==0.1.2"
        },
        "mistune": {
            "hashes": [
                "sha256:59a3429db53c50b5c6bcc8a07f8848cb00d7dc8bdb431a4ab41920d201d4756e",
                "sha256:88a1051873018da288eee8538d476dffe1262495144b33ecb586c4ab266bb8d4"
            ],
            "version": "==0.8.4"
        },
        "more-itertools": {
            "hashes": [
                "sha256:686b06abe565edfab151cb8fd385a05651e1fdf8f0a14191e4439283421f8684",
                "sha256:8fccb480c43d3e99a00087634c06dd02b0d50fbf088b380de5a41a015ec239e1"
            ],
            "markers": "python_version >= '3.8'",
            "version": "==10.2.0"
        },
        "nbclassic": {
            "hashes": [
                "sha256:77b77ba85f9e988f9bad85df345b514e9e64c7f0e822992ab1df4a78ac64fc1e",
                "sha256:8c0fd6e36e320a18657ff44ed96c3a400f17a903a3744fc322303a515778f2ba"
            ],
            "markers": "python_version >= '3.7'",
            "version": "==1.1.0"
        },
        "nbclient": {
            "hashes": [
                "sha256:4b3f1b7dba531e498449c4db4f53da339c91d449dc11e9af3a43b4eb5c5abb09",
                "sha256:f13e3529332a1f1f81d82a53210322476a168bb7090a0289c795fe9cc11c9d3f"
            ],
            "markers": "python_full_version >= '3.8.0'",
            "version": "==0.10.0"
        },
        "nbconvert": {
            "hashes": [
                "sha256:9e3c7c6d491374cbdd5f35d268c05809357716d346f4573186bbeab32ee50bc1",
                "sha256:d679a947f849a966cbbd0bf6e7fedcfdb64be3b20ce7cef11ad55c13f5820e19"
            ],
            "markers": "python_version >= '3.7'",
            "version": "==6.5.4"
        },
        "nbformat": {
            "hashes": [
                "sha256:322168b14f937a5d11362988ecac2a4952d3d8e3a2cbeb2319584631226d5b3a",
                "sha256:3b48d6c8fbca4b299bf3982ea7db1af21580e4fec269ad087b9e81588891200b"
            ],
            "markers": "python_version >= '3.8'",
            "version": "==5.10.4"
        },
        "nest-asyncio": {
            "hashes": [
                "sha256:6f172d5449aca15afd6c646851f4e31e02c598d553a667e38cafa997cfec55fe",
                "sha256:87af6efd6b5e897c81050477ef65c62e2b2f35d51703cae01aff2905b1852e1c"
            ],
            "markers": "python_version >= '3.5'",
            "version": "==1.6.0"
        },
        "nh3": {
            "hashes": [
                "sha256:0316c25b76289cf23be6b66c77d3608a4fdf537b35426280032f432f14291b9a",
                "sha256:1a814dd7bba1cb0aba5bcb9bebcc88fd801b63e21e2450ae6c52d3b3336bc911",
                "sha256:1aa52a7def528297f256de0844e8dd680ee279e79583c76d6fa73a978186ddfb",
                "sha256:22c26e20acbb253a5bdd33d432a326d18508a910e4dcf9a3316179860d53345a",
                "sha256:40015514022af31975c0b3bca4014634fa13cb5dc4dbcbc00570acc781316dcc",
                "sha256:40d0741a19c3d645e54efba71cb0d8c475b59135c1e3c580f879ad5514cbf028",
                "sha256:551672fd71d06cd828e282abdb810d1be24e1abb7ae2543a8fa36a71c1006fe9",
                "sha256:66f17d78826096291bd264f260213d2b3905e3c7fae6dfc5337d49429f1dc9f3",
                "sha256:85cdbcca8ef10733bd31f931956f7fbb85145a4d11ab9e6742bbf44d88b7e351",
                "sha256:a3f55fabe29164ba6026b5ad5c3151c314d136fd67415a17660b4aaddacf1b10",
                "sha256:b4427ef0d2dfdec10b641ed0bdaf17957eb625b2ec0ea9329b3d28806c153d71",
                "sha256:ba73a2f8d3a1b966e9cdba7b211779ad8a2561d2dba9674b8a19ed817923f65f",
                "sha256:c21bac1a7245cbd88c0b0e4a420221b7bfa838a2814ee5bb924e9c2f10a1120b",
                "sha256:c551eb2a3876e8ff2ac63dff1585236ed5dfec5ffd82216a7a174f7c5082a78a",
                "sha256:c790769152308421283679a142dbdb3d1c46c79c823008ecea8e8141db1a2062",
                "sha256:d7a25fd8c86657f5d9d576268e3b3767c5cd4f42867c9383618be8517f0f022a"
            ],
            "version": "==0.2.17"
        },
        "notebook": {
            "hashes": [
                "sha256:c1897e5317e225fc78b45549a6ab4b668e4c996fd03a04e938fe5e7af2bfffd0",
                "sha256:e04f9018ceb86e4fa841e92ea8fb214f8d23c1cedfde530cc96f92446924f0e4"
            ],
            "index": "pypi",
            "markers": "python_version >= '3.7'",
            "version": "==6.5.2"
        },
        "notebook-shim": {
            "hashes": [
                "sha256:411a5be4e9dc882a074ccbcae671eda64cceb068767e9a3419096986560e1cef",
                "sha256:b4b2cfa1b65d98307ca24361f5b30fe785b53c3fd07b7a47e89acb5e6ac638cb"
            ],
            "markers": "python_version >= '3.7'",
            "version": "==0.2.4"
        },
        "numpy": {
            "hashes": [
                "sha256:03a8c78d01d9781b28a6989f6fa1bb2c4f2d51201cf99d3dd875df6fbd96b23b",
                "sha256:08beddf13648eb95f8d867350f6a018a4be2e5ad54c8d8caed89ebca558b2818",
                "sha256:1af303d6b2210eb850fcf03064d364652b7120803a0b872f5211f5234b399f20",
                "sha256:1dda2e7b4ec9dd512f84935c5f126c8bd8b9f2fc001e9f54af255e8c5f16b0e0",
                "sha256:2a02aba9ed12e4ac4eb3ea9421c420301a0c6460d9830d74a9df87efa4912010",
                "sha256:2e4ee3380d6de9c9ec04745830fd9e2eccb3e6cf790d39d7b98ffd19b0dd754a",
                "sha256:3373d5d70a5fe74a2c1bb6d2cfd9609ecf686d47a2d7b1d37a8f3b6bf6003aea",
                "sha256:47711010ad8555514b434df65f7d7b076bb8261df1ca9bb78f53d3b2db02e95c",
                "sha256:4c66707fabe114439db9068ee468c26bbdf909cac0fb58686a42a24de1760c71",
                "sha256:50193e430acfc1346175fcbdaa28ffec49947a06918b7b92130744e81e640110",
                "sha256:52b8b60467cd7dd1e9ed082188b4e6bb35aa5cdd01777621a1658910745b90be",
                "sha256:60dedbb91afcbfdc9bc0b1f3f402804070deed7392c23eb7a7f07fa857868e8a",
                "sha256:62b8e4b1e28009ef2846b4c7852046736bab361f7aeadeb6a5b89ebec3c7055a",
                "sha256:666dbfb6ec68962c033a450943ded891bed2d54e6755e35e5835d63f4f6931d5",
                "sha256:675d61ffbfa78604709862923189bad94014bef562cc35cf61d3a07bba02a7ed",
                "sha256:679b0076f67ecc0138fd2ede3a8fd196dddc2ad3254069bcb9faf9a79b1cebcd",
                "sha256:7349ab0fa0c429c82442a27a9673fc802ffdb7c7775fad780226cb234965e53c",
                "sha256:7ab55401287bfec946ced39700c053796e7cc0e3acbef09993a9ad2adba6ca6e",
                "sha256:7e50d0a0cc3189f9cb0aeb3a6a6af18c16f59f004b866cd2be1c14b36134a4a0",
                "sha256:95a7476c59002f2f6c590b9b7b998306fba6a5aa646b1e22ddfeaf8f78c3a29c",
                "sha256:96ff0b2ad353d8f990b63294c8986f1ec3cb19d749234014f4e7eb0112ceba5a",
                "sha256:9fad7dcb1aac3c7f0584a5a8133e3a43eeb2fe127f47e3632d43d677c66c102b",
                "sha256:9ff0f4f29c51e2803569d7a51c2304de5554655a60c5d776e35b4a41413830d0",
                "sha256:a354325ee03388678242a4d7ebcd08b5c727033fcff3b2f536aea978e15ee9e6",
                "sha256:a4abb4f9001ad2858e7ac189089c42178fcce737e4169dc61321660f1a96c7d2",
                "sha256:ab47dbe5cc8210f55aa58e4805fe224dac469cde56b9f731a4c098b91917159a",
                "sha256:afedb719a9dcfc7eaf2287b839d8198e06dcd4cb5d276a3df279231138e83d30",
                "sha256:b3ce300f3644fb06443ee2222c2201dd3a89ea6040541412b8fa189341847218",
                "sha256:b97fe8060236edf3662adfc2c633f56a08ae30560c56310562cb4f95500022d5",
                "sha256:bfe25acf8b437eb2a8b2d49d443800a5f18508cd811fea3181723922a8a82b07",
                "sha256:cd25bcecc4974d09257ffcd1f098ee778f7834c3ad767fe5db785be9a4aa9cb2",
                "sha256:d209d8969599b27ad20994c8e41936ee0964e6da07478d6c35016bc386b66ad4",
                "sha256:d5241e0a80d808d70546c697135da2c613f30e28251ff8307eb72ba696945764",
                "sha256:edd8b5fe47dab091176d21bb6de568acdd906d1887a4584a15a9a96a1dca06ef",
                "sha256:f870204a840a60da0b12273ef34f7051e98c3b5961b61b0c2c1be6dfd64fbcd3",
                "sha256:ffa75af20b44f8dba823498024771d5ac50620e6915abac414251bd971b4529f"
            ],
            "markers": "python_version < '3.11'",
            "version": "==1.26.4"
        },
        "overrides": {
            "hashes": [
                "sha256:55158fa3d93b98cc75299b1e67078ad9003ca27945c76162c1c0766d6f91820a",
                "sha256:c7ed9d062f78b8e4c1a7b70bd8796b35ead4d9f510227ef9c5dc7626c60d7e49"
            ],
            "markers": "python_version >= '3.6'",
            "version": "==7.7.0"
        },
        "packaging": {
            "hashes": [
<<<<<<< HEAD
                "sha256:2ddfb553fdf02fb784c234c7ba6ccc288296ceabec964ad2eae3777778130bc5",
                "sha256:eb82c5e3e56209074766e6885bb04b8c38a0c015d0a30036ebe7ece34c9989e9"
            ],
            "markers": "python_version >= '3.7'",
            "version": "==24.0"
=======
                "sha256:026ed72c8ed3fcce5bf8950572258698927fd1dbda10a5e981cdf0ac37f4f002",
                "sha256:5b8f2217dbdbd2f7f384c41c628544e6d52f2d0f53c6d0c3ea61aa5d1d7ff124"
            ],
            "markers": "python_version >= '3.8'",
            "version": "==24.1"
>>>>>>> f181509e
        },
        "pandas": {
            "hashes": [
                "sha256:001910ad31abc7bf06f49dcc903755d2f7f3a9186c0c040b827e522e9cef0863",
                "sha256:0ca6377b8fca51815f382bd0b697a0814c8bda55115678cbc94c30aacbb6eff2",
                "sha256:0cace394b6ea70c01ca1595f839cf193df35d1575986e484ad35c4aeae7266c1",
                "sha256:1cb51fe389360f3b5a4d57dbd2848a5f033350336ca3b340d1c53a1fad33bcad",
                "sha256:2925720037f06e89af896c70bca73459d7e6a4be96f9de79e2d440bd499fe0db",
                "sha256:3e374f59e440d4ab45ca2fffde54b81ac3834cf5ae2cdfa69c90bc03bde04d76",
                "sha256:40ae1dffb3967a52203105a077415a86044a2bea011b5f321c6aa64b379a3f51",
                "sha256:43498c0bdb43d55cb162cdc8c06fac328ccb5d2eabe3cadeb3529ae6f0517c32",
                "sha256:4abfe0be0d7221be4f12552995e58723c7422c80a659da13ca382697de830c08",
                "sha256:58b84b91b0b9f4bafac2a0ac55002280c094dfc6402402332c0913a59654ab2b",
                "sha256:640cef9aa381b60e296db324337a554aeeb883ead99dc8f6c18e81a93942f5f4",
                "sha256:66b479b0bd07204e37583c191535505410daa8df638fd8e75ae1b383851fe921",
                "sha256:696039430f7a562b74fa45f540aca068ea85fa34c244d0deee539cb6d70aa288",
                "sha256:6d2123dc9ad6a814bcdea0f099885276b31b24f7edf40f6cdbc0912672e22eee",
                "sha256:8635c16bf3d99040fdf3ca3db669a7250ddf49c55dc4aa8fe0ae0fa8d6dcc1f0",
                "sha256:873d13d177501a28b2756375d59816c365e42ed8417b41665f346289adc68d24",
                "sha256:8e5a0b00e1e56a842f922e7fae8ae4077aee4af0acb5ae3622bd4b4c30aedf99",
                "sha256:8e90497254aacacbc4ea6ae5e7a8cd75629d6ad2b30025a4a8b09aa4faf55151",
                "sha256:9057e6aa78a584bc93a13f0a9bf7e753a5e9770a30b4d758b8d5f2a62a9433cd",
                "sha256:90c6fca2acf139569e74e8781709dccb6fe25940488755716d1d354d6bc58bce",
                "sha256:92fd6b027924a7e178ac202cfbe25e53368db90d56872d20ffae94b96c7acc57",
                "sha256:9dfde2a0ddef507a631dc9dc4af6a9489d5e2e740e226ad426a05cabfbd7c8ef",
                "sha256:9e79019aba43cb4fda9e4d983f8e88ca0373adbb697ae9c6c43093218de28b54",
                "sha256:a77e9d1c386196879aa5eb712e77461aaee433e54c68cf253053a73b7e49c33a",
                "sha256:c7adfc142dac335d8c1e0dcbd37eb8617eac386596eb9e1a1b77791cf2498238",
                "sha256:d187d355ecec3629624fccb01d104da7d7f391db0311145817525281e2804d23",
                "sha256:ddf818e4e6c7c6f4f7c8a12709696d193976b591cc7dc50588d3d1a6b5dc8772",
                "sha256:e9b79011ff7a0f4b1d6da6a61aa1aa604fb312d6647de5bad20013682d1429ce",
                "sha256:eee3a87076c0756de40b05c5e9a6069c035ba43e8dd71c379e68cab2c20f16ad"
            ],
            "markers": "python_version >= '3.9'",
            "version": "==2.2.2"
        },
        "pandocfilters": {
            "hashes": [
                "sha256:002b4a555ee4ebc03f8b66307e287fa492e4a77b4ea14d3f934328297bb4939e",
                "sha256:93be382804a9cdb0a7267585f157e5d1731bbe5545a85b268d6f5fe6232de2bc"
            ],
            "markers": "python_version >= '2.7' and python_version not in '3.0, 3.1, 3.2, 3.3'",
            "version": "==1.5.1"
        },
        "parso": {
            "hashes": [
                "sha256:a418670a20291dacd2dddc80c377c5c3791378ee1e8d12bffc35420643d43f18",
                "sha256:eb3a7b58240fb99099a345571deecc0f9540ea5f4dd2fe14c2a99d6b281ab92d"
            ],
            "markers": "python_version >= '3.6'",
            "version": "==0.8.4"
        },
        "pexpect": {
            "hashes": [
                "sha256:7236d1e080e4936be2dc3e326cec0af72acf9212a7e1d060210e70a47e253523",
                "sha256:ee7d41123f3c9911050ea2c2dac107568dc43b2d3b0c7557a33212c398ead30f"
            ],
            "markers": "sys_platform != 'win32' and sys_platform != 'emscripten'",
            "version": "==4.9.0"
        },
        "pkginfo": {
            "hashes": [
<<<<<<< HEAD
                "sha256:6d4998d1cd42c297af72cc0eab5f5bab1d356fb8a55b828fa914173f8bc1ba05",
                "sha256:dba885aa82e31e80d615119874384923f4e011c2a39b0c4b7104359e36cb7087"
            ],
            "markers": "python_version >= '3.8'",
            "version": "==1.11.0"
=======
                "sha256:2e0dca1cf4c8e39644eed32408ea9966ee15e0d324c62ba899a393b3c6b467aa",
                "sha256:bfa76a714fdfc18a045fcd684dbfc3816b603d9d075febef17cb6582bea29573"
            ],
            "markers": "python_version >= '3.8'",
            "version": "==1.11.1"
>>>>>>> f181509e
        },
        "platformdirs": {
            "hashes": [
                "sha256:2d7a1657e36a80ea911db832a8a6ece5ee53d8de21edd5cc5879af6530b1bfee",
                "sha256:38b7b51f512eed9e84a22788b4bce1de17c0adb134d6becb09836e37d8654cd3"
            ],
            "markers": "python_version >= '3.8'",
            "version": "==4.2.2"
        },
        "prometheus-client": {
            "hashes": [
                "sha256:287629d00b147a32dcb2be0b9df905da599b2d82f80377083ec8463309a4bb89",
                "sha256:cde524a85bce83ca359cc837f28b8c0db5cac7aa653a588fd7e84ba061c329e7"
            ],
            "markers": "python_version >= '3.8'",
            "version": "==0.20.0"
        },
        "prompt-toolkit": {
            "hashes": [
<<<<<<< HEAD
                "sha256:45abe60a8300f3c618b23c16c4bb98c6fc80af8ce8b17c7ae92db48db3ee63c1",
                "sha256:869c50d682152336e23c4db7f74667639b5047494202ffe7670817053fd57795"
            ],
            "markers": "python_full_version >= '3.7.0'",
            "version": "==3.0.46"
=======
                "sha256:0d7bfa67001d5e39d02c224b663abc33687405033a8c422d0d675a5a13361d10",
                "sha256:1e1b29cb58080b1e69f207c893a1a7bf16d127a5c30c9d17a25a5d77792e5360"
            ],
            "markers": "python_full_version >= '3.7.0'",
            "version": "==3.0.47"
>>>>>>> f181509e
        },
        "psutil": {
            "hashes": [
                "sha256:02615ed8c5ea222323408ceba16c60e99c3f91639b07da6373fb7e6539abc56d",
                "sha256:05806de88103b25903dff19bb6692bd2e714ccf9e668d050d144012055cbca73",
                "sha256:26bd09967ae00920df88e0352a91cff1a78f8d69b3ecabbfe733610c0af486c8",
                "sha256:27cc40c3493bb10de1be4b3f07cae4c010ce715290a5be22b98493509c6299e2",
                "sha256:36f435891adb138ed3c9e58c6af3e2e6ca9ac2f365efe1f9cfef2794e6c93b4e",
                "sha256:50187900d73c1381ba1454cf40308c2bf6f34268518b3f36a9b663ca87e65e36",
                "sha256:611052c4bc70432ec770d5d54f64206aa7203a101ec273a0cd82418c86503bb7",
                "sha256:6be126e3225486dff286a8fb9a06246a5253f4c7c53b475ea5f5ac934e64194c",
                "sha256:7d79560ad97af658a0f6adfef8b834b53f64746d45b403f225b85c5c2c140eee",
                "sha256:8cb6403ce6d8e047495a701dc7c5bd788add903f8986d523e3e20b98b733e421",
                "sha256:8db4c1b57507eef143a15a6884ca10f7c73876cdf5d51e713151c1236a0e68cf",
                "sha256:aee678c8720623dc456fa20659af736241f575d79429a0e5e9cf88ae0605cc81",
                "sha256:bc56c2a1b0d15aa3eaa5a60c9f3f8e3e565303b465dbf57a1b730e7a2b9844e0",
                "sha256:bd1184ceb3f87651a67b2708d4c3338e9b10c5df903f2e3776b62303b26cb631",
                "sha256:d06016f7f8625a1825ba3732081d77c94589dca78b7a3fc072194851e88461a4",
                "sha256:d16bbddf0693323b8c6123dd804100241da461e41d6e332fb0ba6058f630f8c8"
            ],
            "markers": "python_version >= '2.7' and python_version not in '3.0, 3.1, 3.2, 3.3, 3.4, 3.5'",
            "version": "==5.9.8"
        },
        "ptyprocess": {
            "hashes": [
                "sha256:4b41f3967fce3af57cc7e94b888626c18bf37a083e3651ca8feeb66d492fef35",
                "sha256:5c5d0a3b48ceee0b48485e0c26037c0acd7d29765ca3fbb5cb3831d347423220"
            ],
            "markers": "os_name != 'nt'",
            "version": "==0.7.0"
        },
        "pure-eval": {
            "hashes": [
                "sha256:01eaab343580944bc56080ebe0a674b39ec44a945e6d09ba7db3cb8cec289350",
                "sha256:2b45320af6dfaa1750f543d714b6d1c520a1688dec6fd24d339063ce0aaa9ac3"
            ],
            "version": "==0.2.2"
        },
        "pycparser": {
            "hashes": [
                "sha256:491c8be9c040f5390f5bf44a5b07752bd07f56edf992381b05c701439eec10f6",
                "sha256:c3702b6d3dd8c7abc1afa565d7e63d53a1d0bd86cdc24edd75470f4de499cfcc"
            ],
            "markers": "python_version >= '3.8'",
            "version": "==2.22"
        },
        "pydata-sphinx-theme": {
            "hashes": [
                "sha256:7a07c3ac1fb1cfbb5f7d1e147a9500fb120e329d610e0fa2caac4a645141bdd9",
                "sha256:c17dbab67a3774f06f34f6378e896fcd0668cc8b5da1c1ba017e65cf1df0af58"
            ],
            "index": "pypi",
            "markers": "python_version >= '3.7'",
            "version": "==0.12.0"
        },
        "pygments": {
            "hashes": [
                "sha256:786ff802f32e91311bff3889f6e9a86e81505fe99f2735bb6d60ae0c5004f199",
                "sha256:b8e6aca0523f3ab76fee51799c488e38782ac06eafcf95e7ba832985c8e7b13a"
            ],
            "markers": "python_version >= '3.8'",
            "version": "==2.18.0"
        },
        "python-dateutil": {
            "hashes": [
                "sha256:37dd54208da7e1cd875388217d5e00ebd4179249f90fb72437e91a35459a0ad3",
                "sha256:a8b2bc7bffae282281c8140a97d3aa9c14da0b136dfe83f850eea9a5f7470427"
            ],
            "markers": "python_version >= '2.7' and python_version not in '3.0, 3.1, 3.2, 3.3'",
            "version": "==2.9.0.post0"
        },
        "python-json-logger": {
            "hashes": [
                "sha256:23e7ec02d34237c5aa1e29a070193a4ea87583bb4e7f8fd06d3de8264c4b2e1c",
                "sha256:f380b826a991ebbe3de4d897aeec42760035ac760345e57b812938dc8b35e2bd"
            ],
            "markers": "python_version >= '3.6'",
            "version": "==2.0.7"
        },
        "pytz": {
            "hashes": [
                "sha256:2a29735ea9c18baf14b448846bde5a48030ed267578472d8955cd0e7443a9812",
                "sha256:328171f4e3623139da4983451950b28e95ac706e13f3f2630a879749e7a8b319"
            ],
            "version": "==2024.1"
        },
        "pyyaml": {
            "hashes": [
                "sha256:04ac92ad1925b2cff1db0cfebffb6ffc43457495c9b3c39d3fcae417d7125dc5",
                "sha256:062582fca9fabdd2c8b54a3ef1c978d786e0f6b3a1510e0ac93ef59e0ddae2bc",
                "sha256:0d3304d8c0adc42be59c5f8a4d9e3d7379e6955ad754aa9d6ab7a398b59dd1df",
                "sha256:1635fd110e8d85d55237ab316b5b011de701ea0f29d07611174a1b42f1444741",
                "sha256:184c5108a2aca3c5b3d3bf9395d50893a7ab82a38004c8f61c258d4428e80206",
                "sha256:18aeb1bf9a78867dc38b259769503436b7c72f7a1f1f4c93ff9a17de54319b27",
                "sha256:1d4c7e777c441b20e32f52bd377e0c409713e8bb1386e1099c2415f26e479595",
                "sha256:1e2722cc9fbb45d9b87631ac70924c11d3a401b2d7f410cc0e3bbf249f2dca62",
                "sha256:1fe35611261b29bd1de0070f0b2f47cb6ff71fa6595c077e42bd0c419fa27b98",
                "sha256:28c119d996beec18c05208a8bd78cbe4007878c6dd15091efb73a30e90539696",
                "sha256:326c013efe8048858a6d312ddd31d56e468118ad4cdeda36c719bf5bb6192290",
                "sha256:40df9b996c2b73138957fe23a16a4f0ba614f4c0efce1e9406a184b6d07fa3a9",
                "sha256:42f8152b8dbc4fe7d96729ec2b99c7097d656dc1213a3229ca5383f973a5ed6d",
                "sha256:49a183be227561de579b4a36efbb21b3eab9651dd81b1858589f796549873dd6",
                "sha256:4fb147e7a67ef577a588a0e2c17b6db51dda102c71de36f8549b6816a96e1867",
                "sha256:50550eb667afee136e9a77d6dc71ae76a44df8b3e51e41b77f6de2932bfe0f47",
                "sha256:510c9deebc5c0225e8c96813043e62b680ba2f9c50a08d3724c7f28a747d1486",
                "sha256:5773183b6446b2c99bb77e77595dd486303b4faab2b086e7b17bc6bef28865f6",
                "sha256:596106435fa6ad000c2991a98fa58eeb8656ef2325d7e158344fb33864ed87e3",
                "sha256:6965a7bc3cf88e5a1c3bd2e0b5c22f8d677dc88a455344035f03399034eb3007",
                "sha256:69b023b2b4daa7548bcfbd4aa3da05b3a74b772db9e23b982788168117739938",
                "sha256:6c22bec3fbe2524cde73d7ada88f6566758a8f7227bfbf93a408a9d86bcc12a0",
                "sha256:704219a11b772aea0d8ecd7058d0082713c3562b4e271b849ad7dc4a5c90c13c",
                "sha256:7e07cbde391ba96ab58e532ff4803f79c4129397514e1413a7dc761ccd755735",
                "sha256:81e0b275a9ecc9c0c0c07b4b90ba548307583c125f54d5b6946cfee6360c733d",
                "sha256:855fb52b0dc35af121542a76b9a84f8d1cd886ea97c84703eaa6d88e37a2ad28",
                "sha256:8d4e9c88387b0f5c7d5f281e55304de64cf7f9c0021a3525bd3b1c542da3b0e4",
                "sha256:9046c58c4395dff28dd494285c82ba00b546adfc7ef001486fbf0324bc174fba",
                "sha256:9eb6caa9a297fc2c2fb8862bc5370d0303ddba53ba97e71f08023b6cd73d16a8",
                "sha256:a08c6f0fe150303c1c6b71ebcd7213c2858041a7e01975da3a99aed1e7a378ef",
                "sha256:a0cd17c15d3bb3fa06978b4e8958dcdc6e0174ccea823003a106c7d4d7899ac5",
                "sha256:afd7e57eddb1a54f0f1a974bc4391af8bcce0b444685d936840f125cf046d5bd",
                "sha256:b1275ad35a5d18c62a7220633c913e1b42d44b46ee12554e5fd39c70a243d6a3",
                "sha256:b786eecbdf8499b9ca1d697215862083bd6d2a99965554781d0d8d1ad31e13a0",
                "sha256:ba336e390cd8e4d1739f42dfe9bb83a3cc2e80f567d8805e11b46f4a943f5515",
                "sha256:baa90d3f661d43131ca170712d903e6295d1f7a0f595074f151c0aed377c9b9c",
                "sha256:bc1bf2925a1ecd43da378f4db9e4f799775d6367bdb94671027b73b393a7c42c",
                "sha256:bd4af7373a854424dabd882decdc5579653d7868b8fb26dc7d0e99f823aa5924",
                "sha256:bf07ee2fef7014951eeb99f56f39c9bb4af143d8aa3c21b1677805985307da34",
                "sha256:bfdf460b1736c775f2ba9f6a92bca30bc2095067b8a9d77876d1fad6cc3b4a43",
                "sha256:c8098ddcc2a85b61647b2590f825f3db38891662cfc2fc776415143f599bb859",
                "sha256:d2b04aac4d386b172d5b9692e2d2da8de7bfb6c387fa4f801fbf6fb2e6ba4673",
                "sha256:d483d2cdf104e7c9fa60c544d92981f12ad66a457afae824d146093b8c294c54",
                "sha256:d858aa552c999bc8a8d57426ed01e40bef403cd8ccdd0fc5f6f04a00414cac2a",
                "sha256:e7d73685e87afe9f3b36c799222440d6cf362062f78be1013661b00c5c6f678b",
                "sha256:f003ed9ad21d6a4713f0a9b5a7a0a79e08dd0f221aff4525a2be4c346ee60aab",
                "sha256:f22ac1c3cac4dbc50079e965eba2c1058622631e526bd9afd45fedd49ba781fa",
                "sha256:faca3bdcf85b2fc05d06ff3fbc1f83e1391b3e724afa3feba7d13eeab355484c",
                "sha256:fca0e3a251908a499833aa292323f32437106001d436eca0e6e7833256674585",
                "sha256:fd1592b3fdf65fff2ad0004b5e363300ef59ced41c2e6b3a99d4089fa8c5435d",
                "sha256:fd66fc5d0da6d9815ba2cebeb4205f95818ff4b79c3ebe268e75d961704af52f"
            ],
            "markers": "python_version >= '3.6'",
            "version": "==6.0.1"
        },
        "pyzmq": {
            "hashes": [
                "sha256:01fbfbeb8249a68d257f601deb50c70c929dc2dfe683b754659569e502fbd3aa",
                "sha256:0270b49b6847f0d106d64b5086e9ad5dc8a902413b5dbbb15d12b60f9c1747a4",
                "sha256:03c0ae165e700364b266876d712acb1ac02693acd920afa67da2ebb91a0b3c09",
                "sha256:068ca17214038ae986d68f4a7021f97e187ed278ab6dccb79f837d765a54d753",
                "sha256:082a2988364b60bb5de809373098361cf1dbb239623e39e46cb18bc035ed9c0c",
                "sha256:0aaf982e68a7ac284377d051c742610220fd06d330dcd4c4dbb4cdd77c22a537",
                "sha256:0c0991f5a96a8e620f7691e61178cd8f457b49e17b7d9cfa2067e2a0a89fc1d5",
                "sha256:115f8359402fa527cf47708d6f8a0f8234f0e9ca0cab7c18c9c189c194dbf620",
                "sha256:15c59e780be8f30a60816a9adab900c12a58d79c1ac742b4a8df044ab2a6d920",
                "sha256:1b7d0e124948daa4d9686d421ef5087c0516bc6179fdcf8828b8444f8e461a77",
                "sha256:1c8eb19abe87029c18f226d42b8a2c9efdd139d08f8bf6e085dd9075446db450",
                "sha256:204e0f176fd1d067671157d049466869b3ae1fc51e354708b0dc41cf94e23a3a",
                "sha256:2136f64fbb86451dbbf70223635a468272dd20075f988a102bf8a3f194a411dc",
                "sha256:2b291d1230845871c00c8462c50565a9cd6026fe1228e77ca934470bb7d70ea0",
                "sha256:2c18645ef6294d99b256806e34653e86236eb266278c8ec8112622b61db255de",
                "sha256:2cc4e280098c1b192c42a849de8de2c8e0f3a84086a76ec5b07bfee29bda7d18",
                "sha256:2ed8357f4c6e0daa4f3baf31832df8a33334e0fe5b020a61bc8b345a3db7a606",
                "sha256:3191d312c73e3cfd0f0afdf51df8405aafeb0bad71e7ed8f68b24b63c4f36500",
                "sha256:3401613148d93ef0fd9aabdbddb212de3db7a4475367f49f590c837355343972",
                "sha256:34106f68e20e6ff253c9f596ea50397dbd8699828d55e8fa18bd4323d8d966e6",
                "sha256:3516119f4f9b8671083a70b6afaa0a070f5683e431ab3dc26e9215620d7ca1ad",
                "sha256:38ece17ec5f20d7d9b442e5174ae9f020365d01ba7c112205a4d59cf19dc38ee",
                "sha256:3b4032a96410bdc760061b14ed6a33613ffb7f702181ba999df5d16fb96ba16a",
                "sha256:3bf8b000a4e2967e6dfdd8656cd0757d18c7e5ce3d16339e550bd462f4857e59",
                "sha256:3e3070e680f79887d60feeda051a58d0ac36622e1759f305a41059eff62c6da7",
                "sha256:4496b1282c70c442809fc1b151977c3d967bfb33e4e17cedbf226d97de18f709",
                "sha256:44dd6fc3034f1eaa72ece33588867df9e006a7303725a12d64c3dff92330f625",
                "sha256:4adfbb5451196842a88fda3612e2c0414134874bffb1c2ce83ab4242ec9e027d",
                "sha256:4b7c0c0b3244bb2275abe255d4a30c050d541c6cb18b870975553f1fb6f37527",
                "sha256:4c82a6d952a1d555bf4be42b6532927d2a5686dd3c3e280e5f63225ab47ac1f5",
                "sha256:5344b896e79800af86ad643408ca9aa303a017f6ebff8cee5a3163c1e9aec987",
                "sha256:5bde86a2ed3ce587fa2b207424ce15b9a83a9fa14422dcc1c5356a13aed3df9d",
                "sha256:5bf6c237f8c681dfb91b17f8435b2735951f0d1fad10cc5dfd96db110243370b",
                "sha256:5dbb9c997932473a27afa93954bb77a9f9b786b4ccf718d903f35da3232317de",
                "sha256:69ea9d6d9baa25a4dc9cef5e2b77b8537827b122214f210dd925132e34ae9b12",
                "sha256:6b3146f9ae6af82c47a5282ac8803523d381b3b21caeae0327ed2f7ecb718798",
                "sha256:6bcb34f869d431799c3ee7d516554797f7760cb2198ecaa89c3f176f72d062be",
                "sha256:6ca08b840fe95d1c2bd9ab92dac5685f949fc6f9ae820ec16193e5ddf603c3b2",
                "sha256:6ca7a9a06b52d0e38ccf6bca1aeff7be178917893f3883f37b75589d42c4ac20",
                "sha256:703c60b9910488d3d0954ca585c34f541e506a091a41930e663a098d3b794c67",
                "sha256:715bdf952b9533ba13dfcf1f431a8f49e63cecc31d91d007bc1deb914f47d0e4",
                "sha256:72b67f966b57dbd18dcc7efbc1c7fc9f5f983e572db1877081f075004614fcdd",
                "sha256:74423631b6be371edfbf7eabb02ab995c2563fee60a80a30829176842e71722a",
                "sha256:77a85dca4c2430ac04dc2a2185c2deb3858a34fe7f403d0a946fa56970cf60a1",
                "sha256:7821d44fe07335bea256b9f1f41474a642ca55fa671dfd9f00af8d68a920c2d4",
                "sha256:788f15721c64109cf720791714dc14afd0f449d63f3a5487724f024345067381",
                "sha256:7ca684ee649b55fd8f378127ac8462fb6c85f251c2fb027eb3c887e8ee347bcd",
                "sha256:7daa3e1369355766dea11f1d8ef829905c3b9da886ea3152788dc25ee6079e02",
                "sha256:7e6bc96ebe49604df3ec2c6389cc3876cabe475e6bfc84ced1bf4e630662cb35",
                "sha256:80b12f25d805a919d53efc0a5ad7c0c0326f13b4eae981a5d7b7cc343318ebb7",
                "sha256:871587bdadd1075b112e697173e946a07d722459d20716ceb3d1bd6c64bd08ce",
                "sha256:88b88282e55fa39dd556d7fc04160bcf39dea015f78e0cecec8ff4f06c1fc2b5",
                "sha256:8d7a498671ca87e32b54cb47c82a92b40130a26c5197d392720a1bce1b3c77cf",
                "sha256:926838a535c2c1ea21c903f909a9a54e675c2126728c21381a94ddf37c3cbddf",
                "sha256:971e8990c5cc4ddcff26e149398fc7b0f6a042306e82500f5e8db3b10ce69f84",
                "sha256:9b273ecfbc590a1b98f014ae41e5cf723932f3b53ba9367cfb676f838038b32c",
                "sha256:a42db008d58530efa3b881eeee4991146de0b790e095f7ae43ba5cc612decbc5",
                "sha256:a72a84570f84c374b4c287183debc776dc319d3e8ce6b6a0041ce2e400de3f32",
                "sha256:ac97a21de3712afe6a6c071abfad40a6224fd14fa6ff0ff8d0c6e6cd4e2f807a",
                "sha256:acb704195a71ac5ea5ecf2811c9ee19ecdc62b91878528302dd0be1b9451cc90",
                "sha256:b32bff85fb02a75ea0b68f21e2412255b5731f3f389ed9aecc13a6752f58ac97",
                "sha256:b3cd31f859b662ac5d7f4226ec7d8bd60384fa037fc02aee6ff0b53ba29a3ba8",
                "sha256:b63731993cdddcc8e087c64e9cf003f909262b359110070183d7f3025d1c56b5",
                "sha256:b6907da3017ef55139cf0e417c5123a84c7332520e73a6902ff1f79046cd3b94",
                "sha256:ba6e5e6588e49139a0979d03a7deb9c734bde647b9a8808f26acf9c547cab1bf",
                "sha256:c1c8f2a2ca45292084c75bb6d3a25545cff0ed931ed228d3a1810ae3758f975f",
                "sha256:ce828058d482ef860746bf532822842e0ff484e27f540ef5c813d516dd8896d2",
                "sha256:d0a2d1bd63a4ad79483049b26514e70fa618ce6115220da9efdff63688808b17",
                "sha256:d0cdde3c78d8ab5b46595054e5def32a755fc028685add5ddc7403e9f6de9879",
                "sha256:d57dfbf9737763b3a60d26e6800e02e04284926329aee8fb01049635e957fe81",
                "sha256:d8416c23161abd94cc7da80c734ad7c9f5dbebdadfdaa77dad78244457448223",
                "sha256:dba7d9f2e047dfa2bca3b01f4f84aa5246725203d6284e3790f2ca15fba6b40a",
                "sha256:dbf012d8fcb9f2cf0643b65df3b355fdd74fc0035d70bb5c845e9e30a3a4654b",
                "sha256:e1258c639e00bf5e8a522fec6c3eaa3e30cf1c23a2f21a586be7e04d50c9acab",
                "sha256:e222562dc0f38571c8b1ffdae9d7adb866363134299264a1958d077800b193b7",
                "sha256:e4946d6bdb7ba972dfda282f9127e5756d4f299028b1566d1245fa0d438847e6",
                "sha256:e746524418b70f38550f2190eeee834db8850088c834d4c8406fbb9bc1ae10b2",
                "sha256:e76654e9dbfb835b3518f9938e565c7806976c07b37c33526b574cc1a1050480",
                "sha256:e8918973fbd34e7814f59143c5f600ecd38b8038161239fd1a3d33d5817a38b8",
                "sha256:e891ce81edd463b3b4c3b885c5603c00141151dd9c6936d98a680c8c72fe5c67",
                "sha256:ebbbd0e728af5db9b04e56389e2299a57ea8b9dd15c9759153ee2455b32be6ad",
                "sha256:eeb438a26d87c123bb318e5f2b3d86a36060b01f22fbdffd8cf247d52f7c9a2b",
                "sha256:eed56b6a39216d31ff8cd2f1d048b5bf1700e4b32a01b14379c3b6dde9ce3aa3",
                "sha256:f17cde1db0754c35a91ac00b22b25c11da6eec5746431d6e5092f0cd31a3fea9",
                "sha256:f1a9b7d00fdf60b4039f4455afd031fe85ee8305b019334b72dcf73c567edc47",
                "sha256:f4b6cecbbf3b7380f3b61de3a7b93cb721125dc125c854c14ddc91225ba52f83",
                "sha256:f6b1d1c631e5940cac5a0b22c5379c86e8df6a4ec277c7a856b714021ab6cfad",
                "sha256:f6c21c00478a7bea93caaaef9e7629145d4153b15a8653e8bb4609d4bc70dbfc"
            ],
            "markers": "python_version >= '3.7'",
            "version": "==26.0.3"
        },
        "readme-renderer": {
            "hashes": [
                "sha256:1818dd28140813509eeed8d62687f7cd4f7bad90d4db586001c5dc09d4fde311",
                "sha256:19db308d86ecd60e5affa3b2a98f017af384678c63c88e5d4556a380e674f3f9"
            ],
            "markers": "python_version >= '3.8'",
            "version": "==43.0"
        },
        "referencing": {
            "hashes": [
                "sha256:25b42124a6c8b632a425174f24087783efb348a6f1e0008e63cd4466fedf703c",
                "sha256:eda6d3234d62814d1c64e305c1331c9a3a6132da475ab6382eaa997b21ee75de"
            ],
            "markers": "python_version >= '3.8'",
            "version": "==0.35.1"
        },
        "requests": {
            "hashes": [
                "sha256:55365417734eb18255590a9ff9eb97e9e1da868d4ccd6402399eaf68af20a760",
                "sha256:70761cfe03c773ceb22aa2f671b4757976145175cdfca038c02654d061d6dcc6"
            ],
            "markers": "python_version >= '3.8'",
            "version": "==2.32.3"
        },
        "requests-toolbelt": {
            "hashes": [
                "sha256:7681a0a3d047012b5bdc0ee37d7f8f07ebe76ab08caeccfc3921ce23c88d5bc6",
                "sha256:cccfdd665f0a24fcf4726e690f65639d272bb0637b9b92dfd91a5568ccf6bd06"
            ],
            "markers": "python_version >= '2.7' and python_version not in '3.0, 3.1, 3.2, 3.3'",
            "version": "==1.0.0"
        },
        "rfc3339-validator": {
            "hashes": [
                "sha256:138a2abdf93304ad60530167e51d2dfb9549521a836871b88d7f4695d0022f6b",
                "sha256:24f6ec1eda14ef823da9e36ec7113124b39c04d50a4d3d3a3c2859577e7791fa"
            ],
            "markers": "python_version >= '2.7' and python_version not in '3.0, 3.1, 3.2, 3.3, 3.4'",
            "version": "==0.1.4"
        },
        "rfc3986": {
            "hashes": [
                "sha256:50b1502b60e289cb37883f3dfd34532b8873c7de9f49bb546641ce9cbd256ebd",
                "sha256:97aacf9dbd4bfd829baad6e6309fa6573aaf1be3f6fa735c8ab05e46cecb261c"
            ],
            "markers": "python_version >= '3.7'",
            "version": "==2.0.0"
        },
        "rfc3986-validator": {
            "hashes": [
                "sha256:2f235c432ef459970b4306369336b9d5dbdda31b510ca1e327636e01f528bfa9",
                "sha256:3d44bde7921b3b9ec3ae4e3adca370438eccebc676456449b145d533b240d055"
            ],
            "markers": "python_version >= '2.7' and python_version not in '3.0, 3.1, 3.2, 3.3, 3.4'",
            "version": "==0.1.1"
        },
        "rich": {
            "hashes": [
                "sha256:4edbae314f59eb482f54e9e30bf00d33350aaa94f4bfcd4e9e3110e64d0d7222",
                "sha256:9be308cb1fe2f1f57d67ce99e95af38a1e2bc71ad9813b0e247cf7ffbcc3a432"
            ],
            "markers": "python_full_version >= '3.7.0'",
            "version": "==13.7.1"
        },
        "rpds-py": {
            "hashes": [
                "sha256:05f3d615099bd9b13ecf2fc9cf2d839ad3f20239c678f461c753e93755d629ee",
                "sha256:06d218939e1bf2ca50e6b0ec700ffe755e5216a8230ab3e87c059ebb4ea06afc",
                "sha256:07f2139741e5deb2c5154a7b9629bc5aa48c766b643c1a6750d16f865a82c5fc",
                "sha256:08d74b184f9ab6289b87b19fe6a6d1a97fbfea84b8a3e745e87a5de3029bf944",
                "sha256:0abeee75434e2ee2d142d650d1e54ac1f8b01e6e6abdde8ffd6eeac6e9c38e20",
                "sha256:154bf5c93d79558b44e5b50cc354aa0459e518e83677791e6adb0b039b7aa6a7",
                "sha256:17c6d2155e2423f7e79e3bb18151c686d40db42d8645e7977442170c360194d4",
                "sha256:1805d5901779662d599d0e2e4159d8a82c0b05faa86ef9222bf974572286b2b6",
                "sha256:19ba472b9606c36716062c023afa2484d1e4220548751bda14f725a7de17b4f6",
                "sha256:19e515b78c3fc1039dd7da0a33c28c3154458f947f4dc198d3c72db2b6b5dc93",
                "sha256:1d54f74f40b1f7aaa595a02ff42ef38ca654b1469bef7d52867da474243cc633",
                "sha256:207c82978115baa1fd8d706d720b4a4d2b0913df1c78c85ba73fe6c5804505f0",
                "sha256:2625f03b105328729f9450c8badda34d5243231eef6535f80064d57035738360",
                "sha256:27bba383e8c5231cd559affe169ca0b96ec78d39909ffd817f28b166d7ddd4d8",
                "sha256:2c3caec4ec5cd1d18e5dd6ae5194d24ed12785212a90b37f5f7f06b8bedd7139",
                "sha256:2cc7c1a47f3a63282ab0f422d90ddac4aa3034e39fc66a559ab93041e6505da7",
                "sha256:2fc24a329a717f9e2448f8cd1f960f9dac4e45b6224d60734edeb67499bab03a",
                "sha256:312fe69b4fe1ffbe76520a7676b1e5ac06ddf7826d764cc10265c3b53f96dbe9",
                "sha256:32b7daaa3e9389db3695964ce8e566e3413b0c43e3394c05e4b243a4cd7bef26",
                "sha256:338dee44b0cef8b70fd2ef54b4e09bb1b97fc6c3a58fea5db6cc083fd9fc2724",
                "sha256:352a88dc7892f1da66b6027af06a2e7e5d53fe05924cc2cfc56495b586a10b72",
                "sha256:35b2b771b13eee8729a5049c976197ff58a27a3829c018a04341bcf1ae409b2b",
                "sha256:38e14fb4e370885c4ecd734f093a2225ee52dc384b86fa55fe3f74638b2cfb09",
                "sha256:3c20f05e8e3d4fc76875fc9cb8cf24b90a63f5a1b4c5b9273f0e8225e169b100",
                "sha256:3dd3cd86e1db5aadd334e011eba4e29d37a104b403e8ca24dcd6703c68ca55b3",
                "sha256:489bdfe1abd0406eba6b3bb4fdc87c7fa40f1031de073d0cfb744634cc8fa261",
                "sha256:48c2faaa8adfacefcbfdb5f2e2e7bdad081e5ace8d182e5f4ade971f128e6bb3",
                "sha256:4a98a1f0552b5f227a3d6422dbd61bc6f30db170939bd87ed14f3c339aa6c7c9",
                "sha256:4adec039b8e2928983f885c53b7cc4cda8965b62b6596501a0308d2703f8af1b",
                "sha256:4e0ee01ad8260184db21468a6e1c37afa0529acc12c3a697ee498d3c2c4dcaf3",
                "sha256:51584acc5916212e1bf45edd17f3a6b05fe0cbb40482d25e619f824dccb679de",
                "sha256:531796fb842b53f2695e94dc338929e9f9dbf473b64710c28af5a160b2a8927d",
                "sha256:5463c47c08630007dc0fe99fb480ea4f34a89712410592380425a9b4e1611d8e",
                "sha256:5c45a639e93a0c5d4b788b2613bd637468edd62f8f95ebc6fcc303d58ab3f0a8",
                "sha256:6031b25fb1b06327b43d841f33842b383beba399884f8228a6bb3df3088485ff",
                "sha256:607345bd5912aacc0c5a63d45a1f73fef29e697884f7e861094e443187c02be5",
                "sha256:618916f5535784960f3ecf8111581f4ad31d347c3de66d02e728de460a46303c",
                "sha256:636a15acc588f70fda1661234761f9ed9ad79ebed3f2125d44be0862708b666e",
                "sha256:673fdbbf668dd958eff750e500495ef3f611e2ecc209464f661bc82e9838991e",
                "sha256:6afd80f6c79893cfc0574956f78a0add8c76e3696f2d6a15bca2c66c415cf2d4",
                "sha256:6b5ff7e1d63a8281654b5e2896d7f08799378e594f09cf3674e832ecaf396ce8",
                "sha256:6c4c4c3f878df21faf5fac86eda32671c27889e13570645a9eea0a1abdd50922",
                "sha256:6cd8098517c64a85e790657e7b1e509b9fe07487fd358e19431cb120f7d96338",
                "sha256:6d1e42d2735d437e7e80bab4d78eb2e459af48c0a46e686ea35f690b93db792d",
                "sha256:6e30ac5e329098903262dc5bdd7e2086e0256aa762cc8b744f9e7bf2a427d3f8",
                "sha256:70a838f7754483bcdc830444952fd89645569e7452e3226de4a613a4c1793fb2",
                "sha256:720edcb916df872d80f80a1cc5ea9058300b97721efda8651efcd938a9c70a72",
                "sha256:732672fbc449bab754e0b15356c077cc31566df874964d4801ab14f71951ea80",
                "sha256:740884bc62a5e2bbb31e584f5d23b32320fd75d79f916f15a788d527a5e83644",
                "sha256:7700936ef9d006b7ef605dc53aa364da2de5a3aa65516a1f3ce73bf82ecfc7ae",
                "sha256:7732770412bab81c5a9f6d20aeb60ae943a9b36dcd990d876a773526468e7163",
                "sha256:7750569d9526199c5b97e5a9f8d96a13300950d910cf04a861d96f4273d5b104",
                "sha256:7f1944ce16401aad1e3f7d312247b3d5de7981f634dc9dfe90da72b87d37887d",
                "sha256:81c5196a790032e0fc2464c0b4ab95f8610f96f1f2fa3d4deacce6a79852da60",
                "sha256:8352f48d511de5f973e4f2f9412736d7dea76c69faa6d36bcf885b50c758ab9a",
                "sha256:8927638a4d4137a289e41d0fd631551e89fa346d6dbcfc31ad627557d03ceb6d",
                "sha256:8c7672e9fba7425f79019db9945b16e308ed8bc89348c23d955c8c0540da0a07",
                "sha256:8d2e182c9ee01135e11e9676e9a62dfad791a7a467738f06726872374a83db49",
                "sha256:910e71711d1055b2768181efa0a17537b2622afeb0424116619817007f8a2b10",
                "sha256:942695a206a58d2575033ff1e42b12b2aece98d6003c6bc739fbf33d1773b12f",
                "sha256:9437ca26784120a279f3137ee080b0e717012c42921eb07861b412340f85bae2",
                "sha256:967342e045564cef76dfcf1edb700b1e20838d83b1aa02ab313e6a497cf923b8",
                "sha256:998125738de0158f088aef3cb264a34251908dd2e5d9966774fdab7402edfab7",
                "sha256:9e6934d70dc50f9f8ea47081ceafdec09245fd9f6032669c3b45705dea096b88",
                "sha256:a3d456ff2a6a4d2adcdf3c1c960a36f4fd2fec6e3b4902a42a384d17cf4e7a65",
                "sha256:a7b28c5b066bca9a4eb4e2f2663012debe680f097979d880657f00e1c30875a0",
                "sha256:a888e8bdb45916234b99da2d859566f1e8a1d2275a801bb8e4a9644e3c7e7909",
                "sha256:aa3679e751408d75a0b4d8d26d6647b6d9326f5e35c00a7ccd82b78ef64f65f8",
                "sha256:aaa71ee43a703c321906813bb252f69524f02aa05bf4eec85f0c41d5d62d0f4c",
                "sha256:b646bf655b135ccf4522ed43d6902af37d3f5dbcf0da66c769a2b3938b9d8184",
                "sha256:b906b5f58892813e5ba5c6056d6a5ad08f358ba49f046d910ad992196ea61397",
                "sha256:b9bb1f182a97880f6078283b3505a707057c42bf55d8fca604f70dedfdc0772a",
                "sha256:bd1105b50ede37461c1d51b9698c4f4be6e13e69a908ab7751e3807985fc0346",
                "sha256:bf18932d0003c8c4d51a39f244231986ab23ee057d235a12b2684ea26a353590",
                "sha256:c273e795e7a0f1fddd46e1e3cb8be15634c29ae8ff31c196debb620e1edb9333",
                "sha256:c69882964516dc143083d3795cb508e806b09fc3800fd0d4cddc1df6c36e76bb",
                "sha256:c827576e2fa017a081346dce87d532a5310241648eb3700af9a571a6e9fc7e74",
                "sha256:cbfbea39ba64f5e53ae2915de36f130588bba71245b418060ec3330ebf85678e",
                "sha256:ce0bb20e3a11bd04461324a6a798af34d503f8d6f1aa3d2aa8901ceaf039176d",
                "sha256:d0cee71bc618cd93716f3c1bf56653740d2d13ddbd47673efa8bf41435a60daa",
                "sha256:d21be4770ff4e08698e1e8e0bce06edb6ea0626e7c8f560bc08222880aca6a6f",
                "sha256:d31dea506d718693b6b2cffc0648a8929bdc51c70a311b2770f09611caa10d53",
                "sha256:d44607f98caa2961bab4fa3c4309724b185b464cdc3ba6f3d7340bac3ec97cc1",
                "sha256:d58ad6317d188c43750cb76e9deacf6051d0f884d87dc6518e0280438648a9ac",
                "sha256:d70129cef4a8d979caa37e7fe957202e7eee8ea02c5e16455bc9808a59c6b2f0",
                "sha256:d85164315bd68c0806768dc6bb0429c6f95c354f87485ee3593c4f6b14def2bd",
                "sha256:d960de62227635d2e61068f42a6cb6aae91a7fe00fca0e3aeed17667c8a34611",
                "sha256:dc48b479d540770c811fbd1eb9ba2bb66951863e448efec2e2c102625328e92f",
                "sha256:e1735502458621921cee039c47318cb90b51d532c2766593be6207eec53e5c4c",
                "sha256:e2be6e9dd4111d5b31ba3b74d17da54a8319d8168890fbaea4b9e5c3de630ae5",
                "sha256:e4c39ad2f512b4041343ea3c7894339e4ca7839ac38ca83d68a832fc8b3748ab",
                "sha256:ed402d6153c5d519a0faf1bb69898e97fb31613b49da27a84a13935ea9164dfc",
                "sha256:ee17cd26b97d537af8f33635ef38be873073d516fd425e80559f4585a7b90c43",
                "sha256:f3027be483868c99b4985fda802a57a67fdf30c5d9a50338d9db646d590198da",
                "sha256:f5bab211605d91db0e2995a17b5c6ee5edec1270e46223e513eaa20da20076ac",
                "sha256:f6f8e3fecca256fefc91bb6765a693d96692459d7d4c644660a9fff32e517843",
                "sha256:f7afbfee1157e0f9376c00bb232e80a60e59ed716e3211a80cb8506550671e6e",
                "sha256:fa242ac1ff583e4ec7771141606aafc92b361cd90a05c30d93e343a0c2d82a89",
                "sha256:fab6ce90574645a0d6c58890e9bcaac8d94dff54fb51c69e5522a7358b80ab64"
            ],
            "markers": "python_version >= '3.8'",
            "version": "==0.18.1"
        },
        "scikit-learn": {
            "hashes": [
                "sha256:0834e4cec2a2e0d8978f39cb8fe1cad3be6c27a47927e1774bf5737ea65ec228",
                "sha256:184a42842a4e698ffa4d849b6019de50a77a0aa24d26afa28fa49c9190bb144b",
                "sha256:1beaa631434d1f17a20b1eef5d842e58c195875d2bc11901a1a70b5fe544745b",
                "sha256:23a88883ca60c571a06278e4726b3b51b3709cfa4c93cacbf5568b22ba960899",
                "sha256:25ba705ee1600ffc5df1dccd8fae129d7c6836e44ffcbb52d78536c9eaf8fcf9",
                "sha256:40f3ff68c505cb9d1f3693397c73991875d609da905087e00e7b4477645ec67b",
                "sha256:4e1ea0bc1706da45589bcf2490cde6276490a1b88f9af208dbb396fdc3a0babf",
                "sha256:5546a8894a0616e92489ef995b39a0715829f3df96e801bb55cbf196be0d9649",
                "sha256:680b65b3caee469541385d2ca5b03ff70408f6c618c583948312f0d2125df680",
                "sha256:6b63ca2b0643d30fbf9d25d93017ed3fb8351f31175d82d104bfec60cba7bb87",
                "sha256:83c772fa8c64776ad769fd764752c8452844307adcf10dee3adcc43988260f21",
                "sha256:867023a044fdfe59e5014a7fec7a3086a8928f10b5dce9382eedf4135f6709a2",
                "sha256:bc7073e025b62c1067cbfb76e69d08650c6b9d7a0e7afdfa20cb92d4afe516f6",
                "sha256:ceb0008f345188aa236e49c973dc160b9ed504a3abd7b321a0ecabcb669be0bd",
                "sha256:d395730f26d8fc752321f1953ddf72647c892d8bed74fad4d7c816ec9b602dfa",
                "sha256:da29d2e379c396a63af5ed4b671ad2005cd690ac373a23bee5a0f66504e05272",
                "sha256:de897720173b26842e21bed54362f5294e282422116b61cd931d4f5d870b9855",
                "sha256:e9535e867281ae6987bb80620ba14cf1649e936bfe45f48727b978b7a2dbe835",
                "sha256:f17420a8e3f40129aeb7e0f5ee35822d6178617007bb8f69521a2cefc20d5f00",
                "sha256:fc0a72237f0c56780cf550df87201a702d3bdcbbb23c6ef7d54c19326fa23f19",
                "sha256:fd3480c982b9e616b9f76ad8587804d3f4e91b4e2a6752e7dafb8a2e1f541098"
            ],
            "index": "pypi",
            "markers": "python_version >= '3.8'",
            "version": "==1.2.0"
        },
        "scipy": {
            "hashes": [
                "sha256:017367484ce5498445aade74b1d5ab377acdc65e27095155e448c88497755a5d",
                "sha256:095a87a0312b08dfd6a6155cbbd310a8c51800fc931b8c0b84003014b874ed3c",
                "sha256:20335853b85e9a49ff7572ab453794298bcf0354d8068c5f6775a0eabf350aca",
                "sha256:27e52b09c0d3a1d5b63e1105f24177e544a222b43611aaf5bc44d4a0979e32f9",
                "sha256:2831f0dc9c5ea9edd6e51e6e769b655f08ec6db6e2e10f86ef39bd32eb11da54",
                "sha256:2ac65fb503dad64218c228e2dc2d0a0193f7904747db43014645ae139c8fad16",
                "sha256:392e4ec766654852c25ebad4f64e4e584cf19820b980bc04960bca0b0cd6eaa2",
                "sha256:436bbb42a94a8aeef855d755ce5a465479c721e9d684de76bf61a62e7c2b81d5",
                "sha256:45484bee6d65633752c490404513b9ef02475b4284c4cfab0ef946def50b3f59",
                "sha256:54f430b00f0133e2224c3ba42b805bfd0086fe488835effa33fa291561932326",
                "sha256:5713f62f781eebd8d597eb3f88b8bf9274e79eeabf63afb4a737abc6c84ad37b",
                "sha256:5d72782f39716b2b3509cd7c33cdc08c96f2f4d2b06d51e52fb45a19ca0c86a1",
                "sha256:637e98dcf185ba7f8e663e122ebf908c4702420477ae52a04f9908707456ba4d",
                "sha256:8335549ebbca860c52bf3d02f80784e91a004b71b059e3eea9678ba994796a24",
                "sha256:949ae67db5fa78a86e8fa644b9a6b07252f449dcf74247108c50e1d20d2b4627",
                "sha256:a014c2b3697bde71724244f63de2476925596c24285c7a637364761f8710891c",
                "sha256:a78b4b3345f1b6f68a763c6e25c0c9a23a9fd0f39f5f3d200efe8feda560a5fa",
                "sha256:cdd7dacfb95fea358916410ec61bbc20440f7860333aee6d882bb8046264e949",
                "sha256:cfa31f1def5c819b19ecc3a8b52d28ffdcc7ed52bb20c9a7589669dd3c250989",
                "sha256:d533654b7d221a6a97304ab63c41c96473ff04459e404b83275b60aa8f4b7004",
                "sha256:d605e9c23906d1994f55ace80e0125c587f96c020037ea6aa98d01b4bd2e222f",
                "sha256:de3ade0e53bc1f21358aa74ff4830235d716211d7d077e340c7349bc3542e884",
                "sha256:e89369d27f9e7b0884ae559a3a956e77c02114cc60a6058b4e5011572eea9299",
                "sha256:eccfa1906eacc02de42d70ef4aecea45415f5be17e72b61bafcfd329bdc52e94",
                "sha256:f26264b282b9da0952a024ae34710c2aff7d27480ee91a2e82b7b7073c24722f"
            ],
            "markers": "python_version >= '3.9'",
            "version": "==1.13.1"
        },
        "secretstorage": {
            "hashes": [
                "sha256:2403533ef369eca6d2ba81718576c5e0f564d5cca1b58f73a8b23e7d4eeebd77",
                "sha256:f356e6628222568e3af06f2eba8df495efa13b3b63081dafd4f7d9a7b7bc9f99"
            ],
            "markers": "sys_platform == 'linux'",
            "version": "==3.3.3"
        },
        "send2trash": {
            "hashes": [
                "sha256:0c31227e0bd08961c7665474a3d1ef7193929fedda4233843689baa056be46c9",
                "sha256:b18e7a3966d99871aefeb00cfbcfdced55ce4871194810fc71f4aa484b953abf"
            ],
            "markers": "python_version >= '2.7' and python_version not in '3.0, 3.1, 3.2, 3.3, 3.4, 3.5'",
            "version": "==1.8.3"
        },
        "setuptools": {
            "hashes": [
                "sha256:54faa7f2e8d2d11bcd2c07bed282eef1046b5c080d1c32add737d7b5817b1ad4",
                "sha256:f211a66637b8fa059bb28183da127d4e86396c991a942b028c6650d4319c3fd0"
            ],
            "markers": "python_version >= '3.8'",
            "version": "==70.0.0"
        },
        "six": {
            "hashes": [
                "sha256:1e61c37477a1626458e36f7b1d82aa5c9b094fa4802892072e49de9c60c4c926",
                "sha256:8abb2f1d86890a2dfb989f9a77cfcfd3e47c2a354b01111771326f8aa26e0254"
            ],
            "markers": "python_version >= '2.7' and python_version not in '3.0, 3.1, 3.2, 3.3'",
            "version": "==1.16.0"
        },
        "sniffio": {
            "hashes": [
                "sha256:2f6da418d1f1e0fddd844478f41680e794e6051915791a034ff65e5f100525a2",
                "sha256:f4324edc670a0f49750a81b895f35c3adb843cca46f0530f79fc1babb23789dc"
            ],
            "markers": "python_version >= '3.7'",
            "version": "==1.3.1"
        },
        "snowballstemmer": {
            "hashes": [
                "sha256:09b16deb8547d3412ad7b590689584cd0fe25ec8db3be37788be3810cbf19cb1",
                "sha256:c8e1716e83cc398ae16824e5572ae04e0d9fc2c6b985fb0f900f5f0c96ecba1a"
            ],
            "version": "==2.2.0"
        },
        "soupsieve": {
            "hashes": [
                "sha256:5663d5a7b3bfaeee0bc4372e7fc48f9cff4940b3eec54a6451cc5299f1097690",
                "sha256:eaa337ff55a1579b6549dc679565eac1e3d000563bcb1c8ab0d0fefbc0c2cdc7"
            ],
            "markers": "python_version >= '3.8'",
            "version": "==2.5"
        },
        "sphinx": {
            "hashes": [
                "sha256:0dac3b698538ffef41716cf97ba26c1c7788dba73ce6f150c1ff5b4720786dd2",
                "sha256:807d1cb3d6be87eb78a381c3e70ebd8d346b9a25f3753e9947e866b2786865fc"
            ],
            "index": "pypi",
            "markers": "python_version >= '3.8'",
            "version": "==6.1.3"
        },
        "sphinx-intl": {
            "hashes": [
                "sha256:9798946b995989de691387651d70c3fc191275b587e2e519655541edfd7bbd68",
                "sha256:9d9849ae42515b39786824e99f1e30db0404c377b01bb022690fc932b0221c02"
            ],
            "index": "pypi",
            "markers": "python_version >= '3.7'",
            "version": "==2.1.0"
        },
        "sphinxcontrib-applehelp": {
            "hashes": [
                "sha256:c40a4f96f3776c4393d933412053962fac2b84f4c99a7982ba42e09576a70619",
                "sha256:cb61eb0ec1b61f349e5cc36b2028e9e7ca765be05e49641c97241274753067b4"
            ],
            "markers": "python_version >= '3.9'",
            "version": "==1.0.8"
        },
        "sphinxcontrib-devhelp": {
            "hashes": [
                "sha256:6485d09629944511c893fa11355bda18b742b83a2b181f9a009f7e500595c90f",
                "sha256:9893fd3f90506bc4b97bdb977ceb8fbd823989f4316b28c3841ec128544372d3"
            ],
            "markers": "python_version >= '3.9'",
            "version": "==1.0.6"
        },
        "sphinxcontrib-htmlhelp": {
            "hashes": [
                "sha256:0dc87637d5de53dd5eec3a6a01753b1ccf99494bd756aafecd74b4fa9e729015",
                "sha256:393f04f112b4d2f53d93448d4bce35842f62b307ccdc549ec1585e950bc35e04"
            ],
            "markers": "python_version >= '3.9'",
            "version": "==2.0.5"
        },
        "sphinxcontrib-jsmath": {
            "hashes": [
                "sha256:2ec2eaebfb78f3f2078e73666b1415417a116cc848b72e5172e596c871103178",
                "sha256:a9925e4a4587247ed2191a22df5f6970656cb8ca2bd6284309578f2153e0c4b8"
            ],
            "markers": "python_version >= '3.5'",
            "version": "==1.0.1"
        },
        "sphinxcontrib-qthelp": {
            "hashes": [
                "sha256:053dedc38823a80a7209a80860b16b722e9e0209e32fea98c90e4e6624588ed6",
                "sha256:e2ae3b5c492d58fcbd73281fbd27e34b8393ec34a073c792642cd8e529288182"
            ],
            "markers": "python_version >= '3.9'",
            "version": "==1.0.7"
        },
        "sphinxcontrib-serializinghtml": {
            "hashes": [
                "sha256:326369b8df80a7d2d8d7f99aa5ac577f51ea51556ed974e7716cfd4fca3f6cb7",
                "sha256:93f3f5dc458b91b192fe10c397e324f262cf163d79f3282c158e8436a2c4511f"
            ],
            "markers": "python_version >= '3.9'",
            "version": "==1.1.10"
        },
        "stack-data": {
            "hashes": [
                "sha256:836a778de4fec4dcd1dcd89ed8abff8a221f58308462e1c4aa2a3cf30148f0b9",
                "sha256:d5558e0c25a4cb0853cddad3d77da9891a08cb85dd9f9f91b9f8cd66e511e695"
            ],
            "version": "==0.6.3"
        },
        "terminado": {
            "hashes": [
                "sha256:a4468e1b37bb318f8a86514f65814e1afc977cf29b3992a4500d9dd305dcceb0",
                "sha256:de09f2c4b85de4765f7714688fff57d3e75bad1f909b589fde880460c753fd2e"
            ],
            "markers": "python_version >= '3.8'",
            "version": "==0.18.1"
        },
        "threadpoolctl": {
            "hashes": [
                "sha256:082433502dd922bf738de0d8bcc4fdcbf0979ff44c42bd40f5af8a282f6fa107",
                "sha256:56c1e26c150397e58c4926da8eeee87533b1e32bef131bd4bf6a2f45f3185467"
            ],
            "markers": "python_version >= '3.8'",
            "version": "==3.5.0"
        },
        "tinycss2": {
            "hashes": [
                "sha256:152f9acabd296a8375fbca5b84c961ff95971fcfc32e79550c8df8e29118c54d",
                "sha256:54a8dbdffb334d536851be0226030e9505965bb2f30f21a4a82c55fb2a80fae7"
            ],
            "markers": "python_version >= '3.8'",
            "version": "==1.3.0"
        },
        "tornado": {
            "hashes": [
                "sha256:163b0aafc8e23d8cdc3c9dfb24c5368af84a81e3364745ccb4427669bf84aec8",
                "sha256:25486eb223babe3eed4b8aecbac33b37e3dd6d776bc730ca14e1bf93888b979f",
                "sha256:454db8a7ecfcf2ff6042dde58404164d969b6f5d58b926da15e6b23817950fc4",
                "sha256:613bf4ddf5c7a95509218b149b555621497a6cc0d46ac341b30bd9ec19eac7f3",
                "sha256:6d5ce3437e18a2b66fbadb183c1d3364fb03f2be71299e7d10dbeeb69f4b2a14",
                "sha256:8ae50a504a740365267b2a8d1a90c9fbc86b780a39170feca9bcc1787ff80842",
                "sha256:92d3ab53183d8c50f8204a51e6f91d18a15d5ef261e84d452800d4ff6fc504e9",
                "sha256:a02a08cc7a9314b006f653ce40483b9b3c12cda222d6a46d4ac63bb6c9057698",
                "sha256:b24b8982ed444378d7f21d563f4180a2de31ced9d8d84443907a0a64da2072e7",
                "sha256:d9a566c40b89757c9aa8e6f032bcdb8ca8795d7c1a9762910c722b1635c9de4d",
                "sha256:e2e20b9113cd7293f164dc46fffb13535266e713cdb87bd2d15ddb336e96cfc4"
            ],
            "markers": "python_version >= '3.8'",
            "version": "==6.4.1"
        },
        "traitlets": {
            "hashes": [
                "sha256:9ed0579d3502c94b4b3732ac120375cda96f923114522847de4b3bb98b96b6b7",
                "sha256:b74e89e397b1ed28cc831db7aea759ba6640cb3de13090ca145426688ff1ac4f"
            ],
            "markers": "python_version >= '3.8'",
            "version": "==5.14.3"
        },
        "twine": {
            "hashes": [
                "sha256:4d74770c88c4fcaf8134d2a6a9d863e40f08255ff7d8e2acb3cbbd57d25f6e9d",
                "sha256:fe1d814395bfe50cfbe27783cb74efe93abeac3f66deaeb6c8390e4e92bacb43"
            ],
            "index": "pypi",
<<<<<<< HEAD
=======
            "markers": "python_version >= '3.8'",
>>>>>>> f181509e
            "version": "==5.1.0"
        },
        "types-python-dateutil": {
            "hashes": [
                "sha256:5d2f2e240b86905e40944dd787db6da9263f0deabef1076ddaed797351ec0202",
                "sha256:6b8cb66d960771ce5ff974e9dd45e38facb81718cc1e208b10b1baccbfdbee3b"
            ],
            "markers": "python_version >= '3.8'",
            "version": "==2.9.0.20240316"
        },
        "typing-extensions": {
            "hashes": [
<<<<<<< HEAD
                "sha256:6024b58b69089e5a89c347397254e35f1bf02a907728ec7fee9bf0fe837d203a",
                "sha256:915f5e35ff76f56588223f15fdd5938f9a1cf9195c0de25130c627e4d597f6d1"
            ],
            "markers": "python_version < '3.12'",
            "version": "==4.12.1"
=======
                "sha256:04e5ca0351e0f3f85c6853954072df659d0d13fac324d0072316b67d7794700d",
                "sha256:1a7ead55c7e559dd4dee8856e3a88b41225abfe1ce8df57b7c13915fe121ffb8"
            ],
            "markers": "python_version < '3.12'",
            "version": "==4.12.2"
>>>>>>> f181509e
        },
        "uri-template": {
            "hashes": [
                "sha256:0e00f8eb65e18c7de20d595a14336e9f337ead580c70934141624b6d1ffdacc7",
                "sha256:a44a133ea12d44a0c0f06d7d42a52d71282e77e2f937d8abd5655b8d56fc1363"
            ],
            "version": "==1.3.0"
        },
        "urllib3": {
            "hashes": [
                "sha256:450b20ec296a467077128bff42b73080516e71b56ff59a60a02bef2232c4fa9d",
                "sha256:d0570876c61ab9e520d776c38acbbb5b05a776d3f9ff98a5c8fd5162a444cf19"
            ],
            "markers": "python_version >= '3.8'",
            "version": "==2.2.1"
        },
        "wcwidth": {
            "hashes": [
                "sha256:3da69048e4540d84af32131829ff948f1e022c1c6bdb8d6102117aac784f6859",
                "sha256:72ea0c06399eb286d978fdedb6923a9eb47e1c486ce63e9b4e64fc18303972b5"
            ],
            "version": "==0.2.13"
        },
        "webcolors": {
            "hashes": [
                "sha256:1d160d1de46b3e81e58d0a280d0c78b467dc80f47294b91b1ad8029d2cedb55b",
                "sha256:8cf5bc7e28defd1d48b9e83d5fc30741328305a8195c29a8e668fa45586568a1"
            ],
            "version": "==24.6.0"
        },
        "webencodings": {
            "hashes": [
                "sha256:a0af1213f3c2226497a97e2b3aa01a7e4bee4f403f95be16fc9acd2947514a78",
                "sha256:b36a1c245f2d304965eb4e0a82848379241dc04b865afcc4aab16748587e1923"
            ],
            "version": "==0.5.1"
        },
        "websocket-client": {
            "hashes": [
                "sha256:17b44cc997f5c498e809b22cdf2d9c7a9e71c02c8cc2b6c56e7c2d1239bfa526",
                "sha256:3239df9f44da632f96012472805d40a23281a991027ce11d2f45a6f24ac4c3da"
            ],
            "markers": "python_version >= '3.8'",
            "version": "==1.8.0"
        },
        "wheel": {
            "hashes": [
                "sha256:465ef92c69fa5c5da2d1cf8ac40559a8c940886afcef87dcf14b9470862f1d85",
                "sha256:55c570405f142630c6b9f72fe09d9b67cf1477fcf543ae5b8dcb1f5b7377da81"
            ],
            "markers": "python_version >= '3.8'",
            "version": "==0.43.0"
        },
        "zipp": {
            "hashes": [
                "sha256:bf1dcf6450f873a13e952a29504887c89e6de7506209e5b1bcc3460135d4de19",
                "sha256:f091755f667055f2d02b32c53771a7a6c8b47e1fdbc4b72a8b9072b3eef8015c"
            ],
            "markers": "python_version >= '3.8'",
            "version": "==3.19.2"
        }
    }
}<|MERGE_RESOLUTION|>--- conflicted
+++ resolved
@@ -836,10 +836,7 @@
                 "sha256:3d44070060f9475ac2092b760123fadf105d2e2493c24848b6691a7c4f42af5c"
             ],
             "index": "pypi",
-<<<<<<< HEAD
-=======
-            "markers": "python_version >= '3.8'",
->>>>>>> f181509e
+            "markers": "python_version >= '3.8'",
             "version": "==6.29.4"
         },
         "ipython": {
@@ -1405,19 +1402,11 @@
         },
         "packaging": {
             "hashes": [
-<<<<<<< HEAD
-                "sha256:2ddfb553fdf02fb784c234c7ba6ccc288296ceabec964ad2eae3777778130bc5",
-                "sha256:eb82c5e3e56209074766e6885bb04b8c38a0c015d0a30036ebe7ece34c9989e9"
-            ],
-            "markers": "python_version >= '3.7'",
-            "version": "==24.0"
-=======
                 "sha256:026ed72c8ed3fcce5bf8950572258698927fd1dbda10a5e981cdf0ac37f4f002",
                 "sha256:5b8f2217dbdbd2f7f384c41c628544e6d52f2d0f53c6d0c3ea61aa5d1d7ff124"
             ],
             "markers": "python_version >= '3.8'",
             "version": "==24.1"
->>>>>>> f181509e
         },
         "pandas": {
             "hashes": [
@@ -1480,19 +1469,11 @@
         },
         "pkginfo": {
             "hashes": [
-<<<<<<< HEAD
-                "sha256:6d4998d1cd42c297af72cc0eab5f5bab1d356fb8a55b828fa914173f8bc1ba05",
-                "sha256:dba885aa82e31e80d615119874384923f4e011c2a39b0c4b7104359e36cb7087"
-            ],
-            "markers": "python_version >= '3.8'",
-            "version": "==1.11.0"
-=======
                 "sha256:2e0dca1cf4c8e39644eed32408ea9966ee15e0d324c62ba899a393b3c6b467aa",
                 "sha256:bfa76a714fdfc18a045fcd684dbfc3816b603d9d075febef17cb6582bea29573"
             ],
             "markers": "python_version >= '3.8'",
             "version": "==1.11.1"
->>>>>>> f181509e
         },
         "platformdirs": {
             "hashes": [
@@ -1512,19 +1493,11 @@
         },
         "prompt-toolkit": {
             "hashes": [
-<<<<<<< HEAD
-                "sha256:45abe60a8300f3c618b23c16c4bb98c6fc80af8ce8b17c7ae92db48db3ee63c1",
-                "sha256:869c50d682152336e23c4db7f74667639b5047494202ffe7670817053fd57795"
-            ],
-            "markers": "python_full_version >= '3.7.0'",
-            "version": "==3.0.46"
-=======
                 "sha256:0d7bfa67001d5e39d02c224b663abc33687405033a8c422d0d675a5a13361d10",
                 "sha256:1e1b29cb58080b1e69f207c893a1a7bf16d127a5c30c9d17a25a5d77792e5360"
             ],
             "markers": "python_full_version >= '3.7.0'",
             "version": "==3.0.47"
->>>>>>> f181509e
         },
         "psutil": {
             "hashes": [
@@ -2173,10 +2146,7 @@
                 "sha256:fe1d814395bfe50cfbe27783cb74efe93abeac3f66deaeb6c8390e4e92bacb43"
             ],
             "index": "pypi",
-<<<<<<< HEAD
-=======
-            "markers": "python_version >= '3.8'",
->>>>>>> f181509e
+            "markers": "python_version >= '3.8'",
             "version": "==5.1.0"
         },
         "types-python-dateutil": {
@@ -2189,19 +2159,11 @@
         },
         "typing-extensions": {
             "hashes": [
-<<<<<<< HEAD
-                "sha256:6024b58b69089e5a89c347397254e35f1bf02a907728ec7fee9bf0fe837d203a",
-                "sha256:915f5e35ff76f56588223f15fdd5938f9a1cf9195c0de25130c627e4d597f6d1"
-            ],
-            "markers": "python_version < '3.12'",
-            "version": "==4.12.1"
-=======
                 "sha256:04e5ca0351e0f3f85c6853954072df659d0d13fac324d0072316b67d7794700d",
                 "sha256:1a7ead55c7e559dd4dee8856e3a88b41225abfe1ce8df57b7c13915fe121ffb8"
             ],
             "markers": "python_version < '3.12'",
             "version": "==4.12.2"
->>>>>>> f181509e
         },
         "uri-template": {
             "hashes": [
